//! This module solely contains the actual interpretation loop that matches instructions, interpreting the WASM bytecode
//!
//!
//! # Note to Developer:
//!
//! 1. There must be only imports and one `impl` with one function (`run`) in it.
//! 2. This module must not use the [`Error`](crate::core::error::Error) enum.
//! 3. Instead, only the [`RuntimeError`] enum shall be used
//!    - **not** to be confused with the [`Error`](crate::core::error::Error) enum's
//!      [`Error::RuntimeError`](crate::Error::RuntimeError) variant, which as per 2., we don not
//!      want

use alloc::vec;
use alloc::vec::Vec;

use crate::{
    assert_validated::UnwrapValidatedExt,
    core::{
        indices::{DataIdx, FuncIdx, GlobalIdx, LabelIdx, LocalIdx, TableIdx, TypeIdx},
        reader::{
            types::{memarg::MemArg, BlockType},
            WasmReadable, WasmReader,
        },
        sidetable::Sidetable,
    },
    locals::Locals,
    store::{DataInst, FuncInst},
    value::{self, FuncAddr, Ref},
    value_stack::Stack,
    Limits, NumType, RefType, RuntimeError, ValType, Value,
};

#[cfg(feature = "hooks")]
use crate::execution::hooks::HookSet;

use super::{execution_info::ExecutionInfo, lut::Lut};

/// Interprets a functions. Parameters and return values are passed on the stack.
pub(super) fn run<H: HookSet>(
    modules: &mut [ExecutionInfo],
    current_module_idx: &mut usize,
    lut: &Lut,
    stack: &mut Stack,
    mut hooks: H,
) -> Result<(), RuntimeError> {
    let func_inst = modules[*current_module_idx]
        .store
        .funcs
        .get(stack.current_stackframe().func_idx)
        .unwrap_validated()
        .try_into_local()
        .unwrap_validated();

    // Start reading the function's instructions
    let mut wasm = &mut modules[*current_module_idx].wasm_reader;

    // the sidetable and stp for this function, stp will reset to 0 every call
    // since function instances have their own sidetable.
    let mut current_sidetable: &Sidetable = &func_inst.sidetable;
    let mut stp = 0;

    // unwrap is sound, because the validation assures that the function points to valid subslice of the WASM binary
    wasm.move_start_to(func_inst.code_expr).unwrap();

    use crate::core::reader::types::opcode::*;
    loop {
        // call the instruction hook
        #[cfg(feature = "hooks")]
        hooks.instruction_hook(modules[*current_module_idx].wasm_bytecode, wasm.pc);

        let first_instr_byte = wasm.read_u8().unwrap_validated();

        #[cfg(debug_assertions)]
        trace!(
            "Executing instruction {}",
            opcode_byte_to_str(first_instr_byte)
        );

        match first_instr_byte {
            NOP => {
                trace!("Instruction: NOP");
            }
            END => {
                // if this is not the very last instruction in the function
                // just skip because it is a delimiter of a ctrl block

                // TODO there is definitely a better to write this
                let current_func_span = modules[*current_module_idx]
                    .store
                    .funcs
                    .get(stack.current_stackframe().func_idx)
                    .unwrap_validated()
                    .try_into_local()
                    .unwrap_validated()
                    .code_expr;

                // There might be multiple ENDs in a single function. We want to
                // exit only when the outermost block (aka function block) ends.
                if wasm.pc != current_func_span.from() + current_func_span.len() {
                    continue;
                }

                let (return_module, maybe_return_address, maybe_return_stp) =
                    stack.pop_stackframe();

                // We finished this entire invocation if there is no stackframe left. If there are
                // one or more stack frames, we need to continue from where the callee was called
                // fromn.
                if stack.callframe_count() == 0 {
                    break;
                }

                trace!("end of function reached, returning to previous stack frame");
                wasm = &mut modules[return_module].wasm_reader;
                wasm.pc = maybe_return_address;
                stp = maybe_return_stp;

                current_sidetable = &modules[return_module]
                    .store
                    .funcs
                    .get(stack.current_stackframe().func_idx)
                    .unwrap_validated()
                    .try_into_local()
                    .unwrap_validated()
                    .sidetable;

                *current_module_idx = return_module;
            }
            IF => {
                wasm.read_var_u32().unwrap_validated();

                let test_val: i32 = stack.pop_value(ValType::NumType(NumType::I32)).into();

                if test_val != 0 {
                    stp += 1;
                } else {
                    do_sidetable_control_transfer(wasm, stack, &mut stp, current_sidetable);
                }
            }
            ELSE => {
                do_sidetable_control_transfer(wasm, stack, &mut stp, current_sidetable);
            }
            BR_IF => {
                wasm.read_var_u32().unwrap_validated();

                let test_val: i32 = stack.pop_value(ValType::NumType(NumType::I32)).into();

                if test_val != 0 {
                    do_sidetable_control_transfer(wasm, stack, &mut stp, current_sidetable);
                } else {
                    stp += 1;
                }
            }
            BR_TABLE => {
                let label_vec = wasm
                    .read_vec(|wasm| wasm.read_var_u32().map(|v| v as LabelIdx))
                    .unwrap_validated();
                wasm.read_var_u32().unwrap_validated();

                // TODO is this correct?
                let case_val_i32: i32 = stack.pop_value(ValType::NumType(NumType::I32)).into();
                let case_val = case_val_i32 as usize;

                if case_val >= label_vec.len() {
                    stp += label_vec.len();
                } else {
                    stp += case_val;
                }

                do_sidetable_control_transfer(wasm, stack, &mut stp, current_sidetable);
            }
            BR => {
                //skip n of BR n
                wasm.read_var_u32().unwrap_validated();
                do_sidetable_control_transfer(wasm, stack, &mut stp, current_sidetable);
            }
            BLOCK | LOOP => {
                BlockType::read_unvalidated(wasm);
            }
            RETURN => {
                //same as BR, except no need to skip n of BR n
                do_sidetable_control_transfer(wasm, stack, &mut stp, current_sidetable);
            }
            CALL => {
                let func_to_call_idx = wasm.read_var_u32().unwrap_validated() as FuncIdx;

                let func_to_call_inst = modules[*current_module_idx]
                    .store
                    .funcs
                    .get(func_to_call_idx)
                    .unwrap_validated();
                let func_to_call_ty = modules[*current_module_idx]
                    .fn_types
                    .get(func_to_call_inst.ty())
                    .unwrap_validated();

                let params = stack.pop_tail_iter(func_to_call_ty.params.valtypes.len());

                trace!("Instruction: call [{func_to_call_idx:?}]");

                match func_to_call_inst {
                    FuncInst::Local(local_func_inst) => {
                        let remaining_locals = local_func_inst.locals.iter().cloned();
                        let locals = Locals::new(params, remaining_locals);

                        stack.push_stackframe(
                            *current_module_idx,
                            func_to_call_idx,
                            func_to_call_ty,
                            locals,
                            wasm.pc,
                            stp,
                        );

                        wasm.move_start_to(local_func_inst.code_expr)
                            .unwrap_validated();

                        stp = 0;
                        current_sidetable = &local_func_inst.sidetable;
                    }
                    FuncInst::Imported(_imported_func_inst) => {
                        let (next_module, next_func_idx) = lut
                            .lookup(*current_module_idx, func_to_call_idx)
                            .expect("invalid state for lookup");

                        let local_func_inst = modules[next_module].store.funcs[next_func_idx]
                            .try_into_local()
                            .unwrap();

                        let remaining_locals = local_func_inst.locals.iter().cloned();
                        let locals = Locals::new(params, remaining_locals);

                        stack.push_stackframe(
                            *current_module_idx,
                            func_to_call_idx,
                            func_to_call_ty,
                            locals,
                            wasm.pc,
                            stp,
                        );

                        wasm = &mut modules[next_module].wasm_reader;
                        *current_module_idx = next_module;

                        wasm.move_start_to(local_func_inst.code_expr)
                            .unwrap_validated();

                        stp = 0;
                        current_sidetable = &local_func_inst.sidetable;
                    }
                }
            }
            CALL_INDIRECT => {
                let given_type_idx = wasm.read_var_u32().unwrap_validated() as TypeIdx;
                let table_idx = wasm.read_var_u32().unwrap_validated() as TableIdx;

                let tab = modules[*current_module_idx]
                    .store
                    .tables
                    .get(table_idx)
                    .unwrap_validated();
                let func_ty = modules[*current_module_idx]
                    .fn_types
                    .get(given_type_idx)
                    .unwrap_validated();

                let i: u32 = stack.pop_value(ValType::NumType(NumType::I32)).into();

                let r = tab
                    .elem
                    .get(i as usize)
                    .ok_or(RuntimeError::UndefinedTableIndex)
                    .and_then(|r| {
                        if r.is_null() {
                            trace!("table_idx ({table_idx}) --- element index in table ({i})");
                            Err(RuntimeError::UninitializedElement)
                        } else {
                            Ok(r)
                        }
                    })?;

                let func_addr = match *r {
                    Ref::Func(func_addr) => func_addr.addr.unwrap_validated(),
                    Ref::Extern(_) => unreachable!(),
                };

                let func_to_call_inst = modules[*current_module_idx]
                    .store
                    .funcs
                    .get(func_addr)
                    .unwrap_validated();

                let actual_type_idx = func_to_call_inst.ty();

                if given_type_idx != actual_type_idx {
                    return Err(RuntimeError::SignatureMismatch);
                }

                match func_to_call_inst {
                    FuncInst::Local(local_func_inst) => {
                        let params = stack.pop_tail_iter(func_ty.params.valtypes.len());
                        let remaining_locals = local_func_inst.locals.iter().cloned();

                        trace!("Instruction: call_indirect [{func_addr:?}]");
                        let locals = Locals::new(params, remaining_locals);
                        stack.push_stackframe(
                            *current_module_idx,
                            func_addr,
                            func_ty,
                            locals,
                            wasm.pc,
                            stp,
                        );

                        wasm.move_start_to(local_func_inst.code_expr)
                            .unwrap_validated();

                        stp = 0;
                        current_sidetable = &local_func_inst.sidetable;
                    }
                    FuncInst::Imported(_imported_func_inst) => {
                        let (next_module, next_func_idx) = lut
                            .lookup(*current_module_idx, func_addr)
                            .expect("invalid state for lookup");

                        let local_func_inst = modules[next_module].store.funcs[next_func_idx]
                            .try_into_local()
                            .unwrap();

                        let params = stack.pop_tail_iter(func_ty.params.valtypes.len());
                        let remaining_locals = local_func_inst.locals.iter().cloned();

                        trace!("Instruction: call_indirect [{func_addr:?}]");
                        let locals = Locals::new(params, remaining_locals);
                        stack.push_stackframe(
                            *current_module_idx,
                            func_addr,
                            func_ty,
                            locals,
                            wasm.pc,
                            stp,
                        );

                        wasm = &mut modules[next_module].wasm_reader;
                        *current_module_idx = next_module;

                        wasm.move_start_to(local_func_inst.code_expr)
                            .unwrap_validated();

                        stp = 0;
                        current_sidetable = &local_func_inst.sidetable;
                    }
                }
            }
            DROP => {
                stack.drop_value();
            }
            SELECT => {
                let test_val: i32 = stack.pop_value(ValType::NumType(NumType::I32)).into();
                let val2 = stack.pop_value_with_unknown_type();
                let val1 = stack.pop_value_with_unknown_type();
                if test_val != 0 {
                    stack.push_value(val1);
                } else {
                    stack.push_value(val2);
                }
            }
            SELECT_T => {
                let type_vec = wasm.read_vec(ValType::read).unwrap_validated();
                let test_val: i32 = stack.pop_value(ValType::NumType(NumType::I32)).into();
                let val2 = stack.pop_value(type_vec[0]);
                let val1 = stack.pop_value(type_vec[0]);
                if test_val != 0 {
                    stack.push_value(val1);
                } else {
                    stack.push_value(val2);
                }
            }
            LOCAL_GET => {
                let local_idx = wasm.read_var_u32().unwrap_validated() as LocalIdx;
                stack.get_local(local_idx);
                trace!("Instruction: local.get {} [] -> [t]", local_idx);
            }
            LOCAL_SET => stack.set_local(wasm.read_var_u32().unwrap_validated() as LocalIdx),
            LOCAL_TEE => stack.tee_local(wasm.read_var_u32().unwrap_validated() as LocalIdx),
            GLOBAL_GET => {
                let global_idx = wasm.read_var_u32().unwrap_validated() as GlobalIdx;
                let global = modules[*current_module_idx]
                    .store
                    .globals
                    .get(global_idx)
                    .unwrap_validated();

                stack.push_value(global.value);
            }
            GLOBAL_SET => {
                let global_idx = wasm.read_var_u32().unwrap_validated() as GlobalIdx;
                let global = modules[*current_module_idx]
                    .store
                    .globals
                    .get_mut(global_idx)
                    .unwrap_validated();

                global.value = stack.pop_value(global.global.ty.ty)
            }
            TABLE_GET => {
                let table_idx = wasm.read_var_u32().unwrap_validated() as TableIdx;

                let tab = modules[*current_module_idx]
                    .store
                    .tables
                    .get(table_idx)
                    .unwrap_validated();

                let i: i32 = stack.pop_value(ValType::NumType(NumType::I32)).into();

                let val = tab
                    .elem
                    .get(i as usize)
                    .ok_or(RuntimeError::TableAccessOutOfBounds)?;

                stack.push_value((*val).into());
                trace!(
                    "Instruction: table.get '{}' [{}] -> [{}]",
                    table_idx,
                    i,
                    val
                );
            }
            TABLE_SET => {
                let table_idx = wasm.read_var_u32().unwrap_validated() as TableIdx;

                let tab = &mut modules[*current_module_idx].store.tables[table_idx];

                let val: Ref = stack.pop_value(ValType::RefType(tab.ty.et)).into();
                let i: i32 = stack.pop_value(ValType::NumType(NumType::I32)).into();

                tab.elem
                    .get_mut(i as usize)
                    .ok_or(RuntimeError::TableAccessOutOfBounds)
                    .map(|r| *r = val)?;
                trace!(
                    "Instruction: table.set '{}' [{} {}] -> []",
                    table_idx,
                    i,
                    val
                )
            }
            I32_LOAD => {
                let memarg = MemArg::read_unvalidated(wasm);
                let relative_address: u32 = stack.pop_value(ValType::NumType(NumType::I32)).into();

                let mem = modules[*current_module_idx]
                    .store
                    .mems
                    .first()
                    .unwrap_validated(); // there is only one memory allowed as of now

                let data: u32 = {
                    // The spec states that this should be a 33 bit integer
                    // See: https://webassembly.github.io/spec/core/syntax/instructions.html#memory-instructions
                    let _address = memarg.offset.checked_add(relative_address);
                    let data = memarg
                        .offset
                        .checked_add(relative_address)
                        .and_then(|address| {
                            let address = address as usize;
                            mem.data.get(address..(address + 4))
                        })
                        .ok_or(RuntimeError::MemoryAccessOutOfBounds)?;

                    let data: [u8; 4] = data.try_into().expect("this to be exactly 4 bytes");
                    u32::from_le_bytes(data)
                };

                stack.push_value(Value::I32(data));
                trace!("Instruction: i32.load [{relative_address}] -> [{data}]");
            }
            I64_LOAD => {
                let memarg = MemArg::read_unvalidated(wasm);
                let relative_address: u32 = stack.pop_value(ValType::NumType(NumType::I32)).into();

                let mem = modules[*current_module_idx]
                    .store
                    .mems
                    .first()
                    .unwrap_validated();

                let data: u64 = {
                    // The spec states that this should be a 33 bit integer
                    // See: https://webassembly.github.io/spec/core/syntax/instructions.html#memory-instructions
                    let _address = memarg.offset.checked_add(relative_address);
                    let data = memarg
                        .offset
                        .checked_add(relative_address)
                        .and_then(|address| {
                            let address = address as usize;
                            mem.data
                                .get(address..(address + 8))
                                .map(|slice| slice.try_into().expect("this to be exactly 8 bytes"))
                        })
                        .ok_or(RuntimeError::MemoryAccessOutOfBounds)?;

                    u64::from_le_bytes(data)
                };

                stack.push_value(Value::I64(data));
                trace!("Instruction: i64.load [{relative_address}] -> [{data}]");
            }
            F32_LOAD => {
                let memarg = MemArg::read_unvalidated(wasm);
                let relative_address: u32 = stack.pop_value(ValType::NumType(NumType::I32)).into();

                let mem = modules[*current_module_idx]
                    .store
                    .mems
                    .first()
                    .unwrap_validated(); // there is only one memory allowed as of now

                let data: f32 = {
                    // The spec states that this should be a 33 bit integer
                    // See: https://webassembly.github.io/spec/core/syntax/instructions.html#memory-instructions
                    let _address = memarg.offset.checked_add(relative_address);
                    let data = memarg
                        .offset
                        .checked_add(relative_address)
                        .and_then(|address| {
                            let address = address as usize;
                            mem.data
                                .get(address..(address + 4))
                                .map(|slice| slice.try_into().expect("this to be exactly 4 bytes"))
                        })
                        .ok_or(RuntimeError::MemoryAccessOutOfBounds)?;
                    f32::from_le_bytes(data)
                };

                stack.push_value(Value::F32(value::F32(data)));
                trace!("Instruction: f32.load [{relative_address}] -> [{data}]");
            }
            F64_LOAD => {
                let memarg = MemArg::read_unvalidated(wasm);
                let relative_address: u32 = stack.pop_value(ValType::NumType(NumType::I32)).into();

                let mem = modules[*current_module_idx]
                    .store
                    .mems
                    .first()
                    .unwrap_validated();

                let data: f64 = {
                    // The spec states that this should be a 33 bit integer
                    // See: https://webassembly.github.io/spec/core/syntax/instructions.html#memory-instructions
                    let _address = memarg.offset.checked_add(relative_address);
                    let data = memarg
                        .offset
                        .checked_add(relative_address)
                        .and_then(|address| {
                            let address = address as usize;
                            mem.data
                                .get(address..(address + 8))
                                .map(|slice| slice.try_into().expect("this to be exactly 8 bytes"))
                        })
                        .ok_or(RuntimeError::MemoryAccessOutOfBounds)?;

                    f64::from_le_bytes(data)
                };

                stack.push_value(Value::F64(value::F64(data)));
                trace!("Instruction: f64.load [{relative_address}] -> [{data}]");
            }
            I32_LOAD8_S => {
                let memarg = MemArg::read_unvalidated(wasm);
                let relative_address: u32 = stack.pop_value(ValType::NumType(NumType::I32)).into();

                let mem = modules[*current_module_idx]
                    .store
                    .mems
                    .first()
                    .unwrap_validated(); // there is only one memory allowed as of now

                let data: i8 = {
                    // The spec states that this should be a 33 bit integer
                    // See: https://webassembly.github.io/spec/core/syntax/instructions.html#memory-instructions
                    let _address = memarg.offset.checked_add(relative_address);
                    let data = memarg
                        .offset
                        .checked_add(relative_address)
                        .and_then(|address| {
                            let address = address as usize;
                            mem.data
                                .get(address..(address + 1))
                                .map(|slice| slice.try_into().expect("this to be exactly 1 byte"))
                        })
                        .ok_or(RuntimeError::MemoryAccessOutOfBounds)?;

                    // let data: [u8; 1] = data.try_into().expect("this to be exactly 1 byte");
                    u8::from_le_bytes(data) as i8
                };

                stack.push_value(Value::I32(data as u32));
                trace!("Instruction: i32.load8_s [{relative_address}] -> [{data}]");
            }
            I32_LOAD8_U => {
                let memarg = MemArg::read_unvalidated(wasm);
                let relative_address: u32 = stack.pop_value(ValType::NumType(NumType::I32)).into();

                let mem = modules[*current_module_idx]
                    .store
                    .mems
                    .first()
                    .unwrap_validated(); // there is only one memory allowed as of now

                let data: u8 = {
                    // The spec states that this should be a 33 bit integer
                    // See: https://webassembly.github.io/spec/core/syntax/instructions.html#memory-instructions
                    let _address = memarg.offset.checked_add(relative_address);
                    let data = memarg
                        .offset
                        .checked_add(relative_address)
                        .and_then(|address| {
                            let address = address as usize;
                            mem.data
                                .get(address..(address + 1))
                                .map(|slice| slice.try_into().expect("this to be exactly 1 byte"))
                        })
                        .ok_or(RuntimeError::MemoryAccessOutOfBounds)?;

                    u8::from_le_bytes(data)
                };

                stack.push_value(Value::I32(data as u32));
                trace!("Instruction: i32.load8_u [{relative_address}] -> [{data}]");
            }
            I32_LOAD16_S => {
                let memarg = MemArg::read_unvalidated(wasm);
                let relative_address: u32 = stack.pop_value(ValType::NumType(NumType::I32)).into();

                let mem = modules[*current_module_idx]
                    .store
                    .mems
                    .first()
                    .unwrap_validated(); // there is only one memory allowed as of now

                let data: i16 = {
                    // The spec states that this should be a 33 bit integer
                    // See: https://webassembly.github.io/spec/core/syntax/instructions.html#memory-instructions
                    let _address = memarg.offset.checked_add(relative_address);
                    let data = memarg
                        .offset
                        .checked_add(relative_address)
                        .and_then(|address| {
                            let address = address as usize;
                            mem.data
                                .get(address..(address + 2))
                                .map(|slice| slice.try_into().expect("this to be exactly 2 bytes"))
                        })
                        .ok_or(RuntimeError::MemoryAccessOutOfBounds)?;

                    u16::from_le_bytes(data) as i16
                };

                stack.push_value(Value::I32(data as u32));
                trace!("Instruction: i32.load16_s [{relative_address}] -> [{data}]");
            }
            I32_LOAD16_U => {
                let memarg = MemArg::read_unvalidated(wasm);
                let relative_address: u32 = stack.pop_value(ValType::NumType(NumType::I32)).into();

                let mem = modules[*current_module_idx]
                    .store
                    .mems
                    .first()
                    .unwrap_validated(); // there is only one memory allowed as of now

                let data: u16 = {
                    // The spec states that this should be a 33 bit integer
                    // See: https://webassembly.github.io/spec/core/syntax/instructions.html#memory-instructions
                    let _address = memarg.offset.checked_add(relative_address);
                    let data = memarg
                        .offset
                        .checked_add(relative_address)
                        .and_then(|address| {
                            let address = address as usize;
                            mem.data
                                .get(address..(address + 2))
                                .map(|slice| slice.try_into().expect("this to be exactly 2 bytes"))
                        })
                        .ok_or(RuntimeError::MemoryAccessOutOfBounds)?;

                    u16::from_le_bytes(data)
                };

                stack.push_value(Value::I32(data as u32));
                trace!("Instruction: i32.load16_u [{relative_address}] -> [{data}]");
            }
            I64_LOAD8_S => {
                let memarg = MemArg::read_unvalidated(wasm);
                let relative_address: u32 = stack.pop_value(ValType::NumType(NumType::I32)).into();

                let mem = modules[*current_module_idx]
                    .store
                    .mems
                    .first()
                    .unwrap_validated(); // there is only one memory allowed as of now

                let data: i8 = {
                    // The spec states that this should be a 33 bit integer
                    // See: https://webassembly.github.io/spec/core/syntax/instructions.html#memory-instructions
                    let _address = memarg.offset.checked_add(relative_address);
                    let data = memarg
                        .offset
                        .checked_add(relative_address)
                        .and_then(|address| {
                            let address = address as usize;
                            mem.data
                                .get(address..(address + 1))
                                .map(|slice| slice.try_into().expect("this to be exactly 1 byte"))
                        })
                        .ok_or(RuntimeError::MemoryAccessOutOfBounds)?;

                    // let data: [u8; 1] = data.try_into().expect("this to be exactly 1 byte");
                    u8::from_le_bytes(data) as i8
                };

                stack.push_value(Value::I64(data as u64));
                trace!("Instruction: i64.load8_s [{relative_address}] -> [{data}]");
            }
            I64_LOAD8_U => {
                let memarg = MemArg::read_unvalidated(wasm);
                let relative_address: u32 = stack.pop_value(ValType::NumType(NumType::I32)).into();

                let mem = modules[*current_module_idx]
                    .store
                    .mems
                    .first()
                    .unwrap_validated(); // there is only one memory allowed as of now

                let data: u8 = {
                    // The spec states that this should be a 33 bit integer
                    // See: https://webassembly.github.io/spec/core/syntax/instructions.html#memory-instructions
                    let _address = memarg.offset.checked_add(relative_address);
                    let data = memarg
                        .offset
                        .checked_add(relative_address)
                        .and_then(|address| {
                            let address = address as usize;
                            mem.data
                                .get(address..(address + 1))
                                .map(|slice| slice.try_into().expect("this to be exactly 1 byte"))
                        })
                        .ok_or(RuntimeError::MemoryAccessOutOfBounds)?;

                    // let data: [u8; 1] = data.try_into().expect("this to be exactly 1 byte");
                    u8::from_le_bytes(data)
                };

                stack.push_value(Value::I64(data as u64));
                trace!("Instruction: i64.load8_u [{relative_address}] -> [{data}]");
            }
            I64_LOAD16_S => {
                let memarg = MemArg::read_unvalidated(wasm);
                let relative_address: u32 = stack.pop_value(ValType::NumType(NumType::I32)).into();

                let mem = modules[*current_module_idx]
                    .store
                    .mems
                    .first()
                    .unwrap_validated(); // there is only one memory allowed as of now

                let data: i16 = {
                    // The spec states that this should be a 33 bit integer
                    // See: https://webassembly.github.io/spec/core/syntax/instructions.html#memory-instructions
                    let _address = memarg.offset.checked_add(relative_address);
                    let data = memarg
                        .offset
                        .checked_add(relative_address)
                        .and_then(|address| {
                            let address = address as usize;
                            mem.data
                                .get(address..(address + 2))
                                .map(|slice| slice.try_into().expect("this to be exactly 2 bytes"))
                        })
                        .ok_or(RuntimeError::MemoryAccessOutOfBounds)?;

                    u16::from_le_bytes(data) as i16
                };

                stack.push_value(Value::I64(data as u64));
                trace!("Instruction: i64.load16_s [{relative_address}] -> [{data}]");
            }
            I64_LOAD16_U => {
                let memarg = MemArg::read_unvalidated(wasm);
                let relative_address: u32 = stack.pop_value(ValType::NumType(NumType::I32)).into();

                let mem = modules[*current_module_idx]
                    .store
                    .mems
                    .first()
                    .unwrap_validated(); // there is only one memory allowed as of now

                let data: u16 = {
                    // The spec states that this should be a 33 bit integer
                    // See: https://webassembly.github.io/spec/core/syntax/instructions.html#memory-instructions
                    let _address = memarg.offset.checked_add(relative_address);
                    let data = memarg
                        .offset
                        .checked_add(relative_address)
                        .and_then(|address| {
                            let address = address as usize;
                            mem.data
                                .get(address..(address + 2))
                                .map(|slice| slice.try_into().expect("this to be exactly 2 bytes"))
                        })
                        .ok_or(RuntimeError::MemoryAccessOutOfBounds)?;

                    u16::from_le_bytes(data)
                };

                stack.push_value(Value::I64(data as u64));
                trace!("Instruction: i64.load16_u [{relative_address}] -> [{data}]");
            }
            I64_LOAD32_S => {
                let memarg = MemArg::read_unvalidated(wasm);
                let relative_address: u32 = stack.pop_value(ValType::NumType(NumType::I32)).into();

                let mem = modules[*current_module_idx]
                    .store
                    .mems
                    .first()
                    .unwrap_validated(); // there is only one memory allowed as of now

                let data: i32 = {
                    // The spec states that this should be a 33 bit integer
                    // See: https://webassembly.github.io/spec/core/syntax/instructions.html#memory-instructions
                    let _address = memarg.offset.checked_add(relative_address);
                    let data = memarg
                        .offset
                        .checked_add(relative_address)
                        .and_then(|address| {
                            let address = address as usize;
                            mem.data
                                .get(address..(address + 4))
                                .map(|slice| slice.try_into().expect("this to be exactly 4 bytes"))
                        })
                        .ok_or(RuntimeError::MemoryAccessOutOfBounds)?;

                    u32::from_le_bytes(data) as i32
                };

                stack.push_value(Value::I64(data as u64));
                trace!("Instruction: i64.load32_s [{relative_address}] -> [{data}]");
            }
            I64_LOAD32_U => {
                let memarg = MemArg::read_unvalidated(wasm);
                let relative_address: u32 = stack.pop_value(ValType::NumType(NumType::I32)).into();

                let mem = modules[*current_module_idx]
                    .store
                    .mems
                    .first()
                    .unwrap_validated(); // there is only one memory allowed as of now

                let data: u32 = {
                    // The spec states that this should be a 33 bit integer
                    // See: https://webassembly.github.io/spec/core/syntax/instructions.html#memory-instructions
                    let _address = memarg.offset.checked_add(relative_address);
                    let data = memarg
                        .offset
                        .checked_add(relative_address)
                        .and_then(|address| {
                            let address = address as usize;
                            mem.data
                                .get(address..(address + 4))
                                .map(|slice| slice.try_into().expect("this to be exactly 4 bytes"))
                        })
                        .ok_or(RuntimeError::MemoryAccessOutOfBounds)?;

                    u32::from_le_bytes(data)
                };

                stack.push_value(Value::I64(data as u64));
                trace!("Instruction: i64.load32_u [{relative_address}] -> [{data}]");
            }
            I32_STORE => {
                let memarg = MemArg::read_unvalidated(wasm);

                let data_to_store: u32 = stack.pop_value(ValType::NumType(NumType::I32)).into();
                let relative_address: u32 = stack.pop_value(ValType::NumType(NumType::I32)).into();

                let mem = modules[*current_module_idx]
                    .store
                    .mems
                    .get_mut(0)
                    .unwrap_validated(); // there is only one memory allowed as of now

                // The spec states that this should be a 33 bit integer
                // See: https://webassembly.github.io/spec/core/syntax/instructions.html#memory-instructions
                let address = memarg.offset.checked_add(relative_address);
                let memory_location = address
                    .and_then(|address| {
                        let address = address as usize;
                        mem.data.get_mut(address..(address + 4))
                    })
                    .ok_or(RuntimeError::MemoryAccessOutOfBounds)?;

                memory_location.copy_from_slice(&data_to_store.to_le_bytes());
                trace!("Instruction: i32.store [{relative_address} {data_to_store}] -> []");
            }
            I64_STORE => {
                let memarg = MemArg::read_unvalidated(wasm);

                let data_to_store: u64 = stack.pop_value(ValType::NumType(NumType::I64)).into();
                let relative_address: u32 = stack.pop_value(ValType::NumType(NumType::I32)).into();

                let mem = modules[*current_module_idx]
                    .store
                    .mems
                    .get_mut(0)
                    .unwrap_validated(); // there is only one memory allowed as of now

                // The spec states that this should be a 33 bit integer
                // See: https://webassembly.github.io/spec/core/syntax/instructions.html#memory-instructions
                let address = memarg.offset.checked_add(relative_address);
                let memory_location = address
                    .and_then(|address| {
                        let address = address as usize;
                        mem.data.get_mut(address..(address + 8))
                    })
                    .ok_or(RuntimeError::MemoryAccessOutOfBounds)?;

                memory_location.copy_from_slice(&data_to_store.to_le_bytes());
                trace!("Instruction: i64.store [{relative_address} {data_to_store}] -> []");
            }
            F32_STORE => {
                let memarg = MemArg::read_unvalidated(wasm);

                let data_to_store: f32 = stack.pop_value(ValType::NumType(NumType::F32)).into();
                let relative_address: u32 = stack.pop_value(ValType::NumType(NumType::I32)).into();

                let mem = modules[*current_module_idx]
                    .store
                    .mems
                    .get_mut(0)
                    .unwrap_validated(); // there is only one memory allowed as of now

                // The spec states that this should be a 33 bit integer
                // See: https://webassembly.github.io/spec/core/syntax/instructions.html#memory-instructions
                let address = memarg.offset.checked_add(relative_address);
                let memory_location = address
                    .and_then(|address| {
                        let address = address as usize;
                        mem.data.get_mut(address..(address + 4))
                    })
                    .ok_or(RuntimeError::MemoryAccessOutOfBounds)?;

                memory_location.copy_from_slice(&data_to_store.to_le_bytes());
                trace!("Instruction: f32.store [{relative_address} {data_to_store}] -> []");
            }
            F64_STORE => {
                let memarg = MemArg::read_unvalidated(wasm);

                let data_to_store: f64 = stack.pop_value(ValType::NumType(NumType::F64)).into();
                let relative_address: u32 = stack.pop_value(ValType::NumType(NumType::I32)).into();

                let mem = modules[*current_module_idx]
                    .store
                    .mems
                    .get_mut(0)
                    .unwrap_validated(); // there is only one memory allowed as of now

                // The spec states that this should be a 33 bit integer
                // See: https://webassembly.github.io/spec/core/syntax/instructions.html#memory-instructions
                let address = memarg.offset.checked_add(relative_address);
                let memory_location = address
                    .and_then(|address| {
                        let address = address as usize;
                        mem.data.get_mut(address..(address + 8))
                    })
                    .ok_or(RuntimeError::MemoryAccessOutOfBounds)?;

                memory_location.copy_from_slice(&data_to_store.to_le_bytes());
                trace!("Instruction: f64.store [{relative_address} {data_to_store}] -> []");
            }
            I32_STORE8 => {
                let memarg = MemArg::read_unvalidated(wasm);

                let data_to_store: i32 = stack.pop_value(ValType::NumType(NumType::I32)).into();
                let relative_address: u32 = stack.pop_value(ValType::NumType(NumType::I32)).into();

                let mem = modules[*current_module_idx]
                    .store
                    .mems
                    .get_mut(0)
                    .unwrap_validated();

                // The spec states that this should be a 33 bit integer
                // See: https://webassembly.github.io/spec/core/syntax/instructions.html#memory-instructions
                // ea => effective address
                let ea = memarg.offset.checked_add(relative_address);
                let memory_location = ea
                    .and_then(|address| {
                        let address = address as usize;
                        mem.data.get_mut(address..(address + 1))
                    })
                    .ok_or(RuntimeError::MemoryAccessOutOfBounds)?;

                memory_location.copy_from_slice(&data_to_store.to_le_bytes()[0..1]);
                trace!("Instruction: i32.store8 [{relative_address} {data_to_store}] -> []");
            }
            I32_STORE16 => {
                let memarg = MemArg::read_unvalidated(wasm);

                let data_to_store: i32 = stack.pop_value(ValType::NumType(NumType::I32)).into();
                let relative_address: u32 = stack.pop_value(ValType::NumType(NumType::I32)).into();

                let mem = modules[*current_module_idx]
                    .store
                    .mems
                    .get_mut(0)
                    .unwrap_validated();

                // The spec states that this should be a 33 bit integer
                // See: https://webassembly.github.io/spec/core/syntax/instructions.html#memory-instructions
                // ea => effective address
                let ea = memarg.offset.checked_add(relative_address);
                let memory_location = ea
                    .and_then(|address| {
                        let address = address as usize;
                        mem.data.get_mut(address..(address + 2))
                    })
                    .ok_or(RuntimeError::MemoryAccessOutOfBounds)?;

                memory_location.copy_from_slice(&data_to_store.to_le_bytes()[0..2]);
                trace!("Instruction: i32.store16 [{relative_address} {data_to_store}] -> []");
            }
            I64_STORE8 => {
                let memarg = MemArg::read_unvalidated(wasm);

                let data_to_store: i64 = stack.pop_value(ValType::NumType(NumType::I64)).into();
                let relative_address: u32 = stack.pop_value(ValType::NumType(NumType::I32)).into();

                let mem = modules[*current_module_idx]
                    .store
                    .mems
                    .get_mut(0)
                    .unwrap_validated();

                // The spec states that this should be a 33 bit integer
                // See: https://webassembly.github.io/spec/core/syntax/instructions.html#memory-instructions
                // ea => effective address
                let ea = memarg.offset.checked_add(relative_address);
                let memory_location = ea
                    .and_then(|address| {
                        let address = address as usize;
                        mem.data.get_mut(address..(address + 1))
                    })
                    .ok_or(RuntimeError::MemoryAccessOutOfBounds)?;

                memory_location.copy_from_slice(&data_to_store.to_le_bytes()[0..1]);
                trace!("Instruction: i64.store8 [{relative_address} {data_to_store}] -> []");
            }
            I64_STORE16 => {
                let memarg = MemArg::read_unvalidated(wasm);

                let data_to_store: i64 = stack.pop_value(ValType::NumType(NumType::I64)).into();
                let relative_address: u32 = stack.pop_value(ValType::NumType(NumType::I32)).into();

                let mem = modules[*current_module_idx]
                    .store
                    .mems
                    .get_mut(0)
                    .unwrap_validated();

                // The spec states that this should be a 33 bit integer
                // See: https://webassembly.github.io/spec/core/syntax/instructions.html#memory-instructions
                // ea => effective address
                let ea = memarg.offset.checked_add(relative_address);
                let memory_location = ea
                    .and_then(|address| {
                        let address = address as usize;
                        mem.data.get_mut(address..(address + 2))
                    })
                    .ok_or(RuntimeError::MemoryAccessOutOfBounds)?;

                memory_location.copy_from_slice(&data_to_store.to_le_bytes()[0..2]);
                trace!("Instruction: i64.store16 [{relative_address} {data_to_store}] -> []");
            }
            I64_STORE32 => {
                let memarg = MemArg::read_unvalidated(wasm);

                let data_to_store: i64 = stack.pop_value(ValType::NumType(NumType::I64)).into();
                let relative_address: u32 = stack.pop_value(ValType::NumType(NumType::I32)).into();

                let mem = modules[*current_module_idx]
                    .store
                    .mems
                    .get_mut(0)
                    .unwrap_validated();

                // The spec states that this should be a 33 bit integer
                // See: https://webassembly.github.io/spec/core/syntax/instructions.html#memory-instructions
                // ea => effective address
                let ea = memarg.offset.checked_add(relative_address);
                let memory_location = ea
                    .and_then(|address| {
                        let address = address as usize;
                        mem.data.get_mut(address..(address + 4))
                    })
                    .ok_or(RuntimeError::MemoryAccessOutOfBounds)?;

                memory_location.copy_from_slice(&data_to_store.to_le_bytes()[0..4]);
                trace!("Instruction: i64.store32 [{relative_address} {data_to_store}] -> []");
            }
            MEMORY_SIZE => {
                let mem_idx = wasm.read_u8().unwrap_validated() as usize;
                let mem = modules[*current_module_idx]
                    .store
                    .mems
                    .get(mem_idx)
                    .unwrap_validated();
                let size = mem.size() as u32;
                stack.push_value(Value::I32(size));
                trace!("Instruction: memory.size [] -> [{}]", size);
            }
            MEMORY_GROW => {
                let mem_idx = wasm.read_u8().unwrap_validated() as usize;
                let mem = modules[*current_module_idx]
                    .store
                    .mems
                    .get_mut(mem_idx)
                    .unwrap_validated();
                let delta: i32 = stack.pop_value(ValType::NumType(NumType::I32)).into();

                let upper_limit = mem.ty.limits.max.unwrap_or(Limits::MAX_MEM_BYTES);
                let pushed_value = if delta < 0 || delta as u32 + mem.size() as u32 > upper_limit {
                    stack.push_value((-1).into());
                    -1
                } else {
                    let previous_size: i32 = mem.size() as i32;
                    mem.grow(delta as usize);
                    stack.push_value(previous_size.into());
                    previous_size
                };
                trace!("Instruction: memory.grow [{}] -> [{}]", delta, pushed_value);
            }
            I32_CONST => {
                let constant = wasm.read_var_i32().unwrap_validated();
                trace!("Instruction: i32.const [] -> [{constant}]");
                stack.push_value(constant.into());
            }
            F32_CONST => {
                let constant = f32::from_bits(wasm.read_var_f32().unwrap_validated());
                trace!("Instruction: f32.const [] -> [{constant:.7}]");
                stack.push_value(constant.into());
            }
            I32_EQZ => {
                let v1: i32 = stack.pop_value(ValType::NumType(NumType::I32)).into();

                let res = if v1 == 0 { 1 } else { 0 };

                trace!("Instruction: i32.eqz [{v1}] -> [{res}]");
                stack.push_value(res.into());
            }
            I32_EQ => {
                let v2: i32 = stack.pop_value(ValType::NumType(NumType::I32)).into();
                let v1: i32 = stack.pop_value(ValType::NumType(NumType::I32)).into();

                let res = if v1 == v2 { 1 } else { 0 };

                trace!("Instruction: i32.eq [{v1} {v2}] -> [{res}]");
                stack.push_value(res.into());
            }
            I32_NE => {
                let v2: i32 = stack.pop_value(ValType::NumType(NumType::I32)).into();
                let v1: i32 = stack.pop_value(ValType::NumType(NumType::I32)).into();

                let res = if v1 != v2 { 1 } else { 0 };

                trace!("Instruction: i32.ne [{v1} {v2}] -> [{res}]");
                stack.push_value(res.into());
            }
            I32_LT_S => {
                let v2: i32 = stack.pop_value(ValType::NumType(NumType::I32)).into();
                let v1: i32 = stack.pop_value(ValType::NumType(NumType::I32)).into();

                let res = if v1 < v2 { 1 } else { 0 };

                trace!("Instruction: i32.lt_s [{v1} {v2}] -> [{res}]");
                stack.push_value(res.into());
            }

            I32_LT_U => {
                let v2: i32 = stack.pop_value(ValType::NumType(NumType::I32)).into();
                let v1: i32 = stack.pop_value(ValType::NumType(NumType::I32)).into();

                let res = if (v1 as u32) < (v2 as u32) { 1 } else { 0 };

                trace!("Instruction: i32.lt_u [{v1} {v2}] -> [{res}]");
                stack.push_value(res.into());
            }
            I32_GT_S => {
                let v2: i32 = stack.pop_value(ValType::NumType(NumType::I32)).into();
                let v1: i32 = stack.pop_value(ValType::NumType(NumType::I32)).into();

                let res = if v1 > v2 { 1 } else { 0 };

                trace!("Instruction: i32.gt_s [{v1} {v2}] -> [{res}]");
                stack.push_value(res.into());
            }
            I32_GT_U => {
                let v2: i32 = stack.pop_value(ValType::NumType(NumType::I32)).into();
                let v1: i32 = stack.pop_value(ValType::NumType(NumType::I32)).into();

                let res = if (v1 as u32) > (v2 as u32) { 1 } else { 0 };

                trace!("Instruction: i32.gt_u [{v1} {v2}] -> [{res}]");
                stack.push_value(res.into());
            }
            I32_LE_S => {
                let v2: i32 = stack.pop_value(ValType::NumType(NumType::I32)).into();
                let v1: i32 = stack.pop_value(ValType::NumType(NumType::I32)).into();

                let res = if v1 <= v2 { 1 } else { 0 };

                trace!("Instruction: i32.le_s [{v1} {v2}] -> [{res}]");
                stack.push_value(res.into());
            }
            I32_LE_U => {
                let v2: i32 = stack.pop_value(ValType::NumType(NumType::I32)).into();
                let v1: i32 = stack.pop_value(ValType::NumType(NumType::I32)).into();

                let res = if (v1 as u32) <= (v2 as u32) { 1 } else { 0 };

                trace!("Instruction: i32.le_u [{v1} {v2}] -> [{res}]");
                stack.push_value(res.into());
            }
            I32_GE_S => {
                let v2: i32 = stack.pop_value(ValType::NumType(NumType::I32)).into();
                let v1: i32 = stack.pop_value(ValType::NumType(NumType::I32)).into();

                let res = if v1 >= v2 { 1 } else { 0 };

                trace!("Instruction: i32.ge_s [{v1} {v2}] -> [{res}]");
                stack.push_value(res.into());
            }
            I32_GE_U => {
                let v2: i32 = stack.pop_value(ValType::NumType(NumType::I32)).into();
                let v1: i32 = stack.pop_value(ValType::NumType(NumType::I32)).into();

                let res = if (v1 as u32) >= (v2 as u32) { 1 } else { 0 };

                trace!("Instruction: i32.ge_u [{v1} {v2}] -> [{res}]");
                stack.push_value(res.into());
            }
            I64_EQZ => {
                let v1: i64 = stack.pop_value(ValType::NumType(NumType::I64)).into();

                let res = if v1 == 0 { 1 } else { 0 };

                trace!("Instruction: i64.eqz [{v1}] -> [{res}]");
                stack.push_value(res.into());
            }
            I64_EQ => {
                let v2: i64 = stack.pop_value(ValType::NumType(NumType::I64)).into();
                let v1: i64 = stack.pop_value(ValType::NumType(NumType::I64)).into();

                let res = if v1 == v2 { 1 } else { 0 };

                trace!("Instruction: i64.eq [{v1} {v2}] -> [{res}]");
                stack.push_value(res.into());
            }
            I64_NE => {
                let v2: i64 = stack.pop_value(ValType::NumType(NumType::I64)).into();
                let v1: i64 = stack.pop_value(ValType::NumType(NumType::I64)).into();

                let res = if v1 != v2 { 1 } else { 0 };

                trace!("Instruction: i64.ne [{v1} {v2}] -> [{res}]");
                stack.push_value(res.into());
            }
            I64_LT_S => {
                let v2: i64 = stack.pop_value(ValType::NumType(NumType::I64)).into();
                let v1: i64 = stack.pop_value(ValType::NumType(NumType::I64)).into();

                let res = if v1 < v2 { 1 } else { 0 };

                trace!("Instruction: i64.lt_s [{v1} {v2}] -> [{res}]");
                stack.push_value(res.into());
            }

            I64_LT_U => {
                let v2: i64 = stack.pop_value(ValType::NumType(NumType::I64)).into();
                let v1: i64 = stack.pop_value(ValType::NumType(NumType::I64)).into();

                let res = if (v1 as u64) < (v2 as u64) { 1 } else { 0 };

                trace!("Instruction: i64.lt_u [{v1} {v2}] -> [{res}]");
                stack.push_value(res.into());
            }
            I64_GT_S => {
                let v2: i64 = stack.pop_value(ValType::NumType(NumType::I64)).into();
                let v1: i64 = stack.pop_value(ValType::NumType(NumType::I64)).into();

                let res = if v1 > v2 { 1 } else { 0 };

                trace!("Instruction: i64.gt_s [{v1} {v2}] -> [{res}]");
                stack.push_value(res.into());
            }
            I64_GT_U => {
                let v2: i64 = stack.pop_value(ValType::NumType(NumType::I64)).into();
                let v1: i64 = stack.pop_value(ValType::NumType(NumType::I64)).into();

                let res = if (v1 as u64) > (v2 as u64) { 1 } else { 0 };

                trace!("Instruction: i64.gt_u [{v1} {v2}] -> [{res}]");
                stack.push_value(res.into());
            }
            I64_LE_S => {
                let v2: i64 = stack.pop_value(ValType::NumType(NumType::I64)).into();
                let v1: i64 = stack.pop_value(ValType::NumType(NumType::I64)).into();

                let res = if v1 <= v2 { 1 } else { 0 };

                trace!("Instruction: i64.le_s [{v1} {v2}] -> [{res}]");
                stack.push_value(res.into());
            }
            I64_LE_U => {
                let v2: i64 = stack.pop_value(ValType::NumType(NumType::I64)).into();
                let v1: i64 = stack.pop_value(ValType::NumType(NumType::I64)).into();

                let res = if (v1 as u64) <= (v2 as u64) { 1 } else { 0 };

                trace!("Instruction: i64.le_u [{v1} {v2}] -> [{res}]");
                stack.push_value(res.into());
            }
            I64_GE_S => {
                let v2: i64 = stack.pop_value(ValType::NumType(NumType::I64)).into();
                let v1: i64 = stack.pop_value(ValType::NumType(NumType::I64)).into();

                let res = if v1 >= v2 { 1 } else { 0 };

                trace!("Instruction: i64.ge_s [{v1} {v2}] -> [{res}]");
                stack.push_value(res.into());
            }
            I64_GE_U => {
                let v2: i64 = stack.pop_value(ValType::NumType(NumType::I64)).into();
                let v1: i64 = stack.pop_value(ValType::NumType(NumType::I64)).into();

                let res = if (v1 as u64) >= (v2 as u64) { 1 } else { 0 };

                trace!("Instruction: i64.ge_u [{v1} {v2}] -> [{res}]");
                stack.push_value(res.into());
            }
            F32_EQ => {
                let v2: value::F32 = stack.pop_value(ValType::NumType(NumType::F32)).into();
                let v1: value::F32 = stack.pop_value(ValType::NumType(NumType::F32)).into();

                let res = if v1 == v2 { 1 } else { 0 };

                trace!("Instruction: f32.eq [{v1} {v2}] -> [{res}]");
                stack.push_value(res.into());
            }
            F32_NE => {
                let v2: value::F32 = stack.pop_value(ValType::NumType(NumType::F32)).into();
                let v1: value::F32 = stack.pop_value(ValType::NumType(NumType::F32)).into();

                let res = if v1 != v2 { 1 } else { 0 };

                trace!("Instruction: f32.ne [{v1} {v2}] -> [{res}]");
                stack.push_value(res.into());
            }
            F32_LT => {
                let v2: value::F32 = stack.pop_value(ValType::NumType(NumType::F32)).into();
                let v1: value::F32 = stack.pop_value(ValType::NumType(NumType::F32)).into();

                let res = if v1 < v2 { 1 } else { 0 };

                trace!("Instruction: f32.lt [{v1} {v2}] -> [{res}]");
                stack.push_value(res.into());
            }
            F32_GT => {
                let v2: value::F32 = stack.pop_value(ValType::NumType(NumType::F32)).into();
                let v1: value::F32 = stack.pop_value(ValType::NumType(NumType::F32)).into();

                let res = if v1 > v2 { 1 } else { 0 };

                trace!("Instruction: f32.gt [{v1} {v2}] -> [{res}]");
                stack.push_value(res.into());
            }
            F32_LE => {
                let v2: value::F32 = stack.pop_value(ValType::NumType(NumType::F32)).into();
                let v1: value::F32 = stack.pop_value(ValType::NumType(NumType::F32)).into();

                let res = if v1 <= v2 { 1 } else { 0 };

                trace!("Instruction: f32.le [{v1} {v2}] -> [{res}]");
                stack.push_value(res.into());
            }
            F32_GE => {
                let v2: value::F32 = stack.pop_value(ValType::NumType(NumType::F32)).into();
                let v1: value::F32 = stack.pop_value(ValType::NumType(NumType::F32)).into();

                let res = if v1 >= v2 { 1 } else { 0 };

                trace!("Instruction: f32.ge [{v1} {v2}] -> [{res}]");
                stack.push_value(res.into());
            }

            F64_EQ => {
                let v2: value::F64 = stack.pop_value(ValType::NumType(NumType::F64)).into();
                let v1: value::F64 = stack.pop_value(ValType::NumType(NumType::F64)).into();

                let res = if v1 == v2 { 1 } else { 0 };

                trace!("Instruction: f64.eq [{v1} {v2}] -> [{res}]");
                stack.push_value(res.into());
            }
            F64_NE => {
                let v2: value::F64 = stack.pop_value(ValType::NumType(NumType::F64)).into();
                let v1: value::F64 = stack.pop_value(ValType::NumType(NumType::F64)).into();

                let res = if v1 != v2 { 1 } else { 0 };

                trace!("Instruction: f64.ne [{v1} {v2}] -> [{res}]");
                stack.push_value(res.into());
            }
            F64_LT => {
                let v2: value::F64 = stack.pop_value(ValType::NumType(NumType::F64)).into();
                let v1: value::F64 = stack.pop_value(ValType::NumType(NumType::F64)).into();

                let res = if v1 < v2 { 1 } else { 0 };

                trace!("Instruction: f64.lt [{v1} {v2}] -> [{res}]");
                stack.push_value(res.into());
            }
            F64_GT => {
                let v2: value::F64 = stack.pop_value(ValType::NumType(NumType::F64)).into();
                let v1: value::F64 = stack.pop_value(ValType::NumType(NumType::F64)).into();

                let res = if v1 > v2 { 1 } else { 0 };

                trace!("Instruction: f64.gt [{v1} {v2}] -> [{res}]");
                stack.push_value(res.into());
            }
            F64_LE => {
                let v2: value::F64 = stack.pop_value(ValType::NumType(NumType::F64)).into();
                let v1: value::F64 = stack.pop_value(ValType::NumType(NumType::F64)).into();

                let res = if v1 <= v2 { 1 } else { 0 };

                trace!("Instruction: f64.le [{v1} {v2}] -> [{res}]");
                stack.push_value(res.into());
            }
            F64_GE => {
                let v2: value::F64 = stack.pop_value(ValType::NumType(NumType::F64)).into();
                let v1: value::F64 = stack.pop_value(ValType::NumType(NumType::F64)).into();

                let res = if v1 >= v2 { 1 } else { 0 };

                trace!("Instruction: f64.ge [{v1} {v2}] -> [{res}]");
                stack.push_value(res.into());
            }

            I32_CLZ => {
                let v1: i32 = stack.pop_value(ValType::NumType(NumType::I32)).into();
                let res = v1.leading_zeros() as i32;

                trace!("Instruction: i32.clz [{v1}] -> [{res}]");
                stack.push_value(res.into());
            }
            I32_CTZ => {
                let v1: i32 = stack.pop_value(ValType::NumType(NumType::I32)).into();
                let res = v1.trailing_zeros() as i32;

                trace!("Instruction: i32.ctz [{v1}] -> [{res}]");
                stack.push_value(res.into());
            }
            I32_POPCNT => {
                let v1: i32 = stack.pop_value(ValType::NumType(NumType::I32)).into();
                let res = v1.count_ones() as i32;

                trace!("Instruction: i32.popcnt [{v1}] -> [{res}]");
                stack.push_value(res.into());
            }
            I64_CONST => {
                let constant = wasm.read_var_i64().unwrap_validated();
                trace!("Instruction: i64.const [] -> [{constant}]");
                stack.push_value(constant.into());
            }
            F64_CONST => {
                let constant = f64::from_bits(wasm.read_var_f64().unwrap_validated());
                trace!("Instruction: f64.const [] -> [{constant}]");
                stack.push_value(constant.into());
            }
            I32_ADD => {
                let v1: i32 = stack.pop_value(ValType::NumType(NumType::I32)).into();
                let v2: i32 = stack.pop_value(ValType::NumType(NumType::I32)).into();
                let res = v1.wrapping_add(v2);

                trace!("Instruction: i32.add [{v1} {v2}] -> [{res}]");
                stack.push_value(res.into());
            }
            I32_SUB => {
                let v2: i32 = stack.pop_value(ValType::NumType(NumType::I32)).into();
                let v1: i32 = stack.pop_value(ValType::NumType(NumType::I32)).into();
                let res = v1.wrapping_sub(v2);

                trace!("Instruction: i32.sub [{v1} {v2}] -> [{res}]");
                stack.push_value(res.into());
            }
            I32_MUL => {
                let v1: i32 = stack.pop_value(ValType::NumType(NumType::I32)).into();
                let v2: i32 = stack.pop_value(ValType::NumType(NumType::I32)).into();
                let res = v1.wrapping_mul(v2);

                trace!("Instruction: i32.mul [{v1} {v2}] -> [{res}]");
                stack.push_value(res.into());
            }
            I32_DIV_S => {
                let dividend: i32 = stack.pop_value(ValType::NumType(NumType::I32)).into();
                let divisor: i32 = stack.pop_value(ValType::NumType(NumType::I32)).into();

                if dividend == 0 {
                    return Err(RuntimeError::DivideBy0);
                }
                if divisor == i32::MIN && dividend == -1 {
                    return Err(RuntimeError::UnrepresentableResult);
                }

                let res = divisor / dividend;

                trace!("Instruction: i32.div_s [{divisor} {dividend}] -> [{res}]");
                stack.push_value(res.into());
            }
            I32_DIV_U => {
                let dividend: i32 = stack.pop_value(ValType::NumType(NumType::I32)).into();
                let divisor: i32 = stack.pop_value(ValType::NumType(NumType::I32)).into();

                let dividend = dividend as u32;
                let divisor = divisor as u32;

                if dividend == 0 {
                    return Err(RuntimeError::DivideBy0);
                }

                let res = (divisor / dividend) as i32;

                trace!("Instruction: i32.div_u [{divisor} {dividend}] -> [{res}]");
                stack.push_value(res.into());
            }
            I32_REM_S => {
                let dividend: i32 = stack.pop_value(ValType::NumType(NumType::I32)).into();
                let divisor: i32 = stack.pop_value(ValType::NumType(NumType::I32)).into();

                if dividend == 0 {
                    return Err(RuntimeError::DivideBy0);
                }

                let res = divisor.checked_rem(dividend);
                let res = res.unwrap_or_default();

                trace!("Instruction: i32.rem_s [{divisor} {dividend}] -> [{res}]");
                stack.push_value(res.into());
            }
            I64_CLZ => {
                let v1: i64 = stack.pop_value(ValType::NumType(NumType::I64)).into();
                let res = v1.leading_zeros() as i64;

                trace!("Instruction: i64.clz [{v1}] -> [{res}]");
                stack.push_value(res.into());
            }
            I64_CTZ => {
                let v1: i64 = stack.pop_value(ValType::NumType(NumType::I64)).into();
                let res = v1.trailing_zeros() as i64;

                trace!("Instruction: i64.ctz [{v1}] -> [{res}]");
                stack.push_value(res.into());
            }
            I64_POPCNT => {
                let v1: i64 = stack.pop_value(ValType::NumType(NumType::I64)).into();
                let res = v1.count_ones() as i64;

                trace!("Instruction: i64.popcnt [{v1}] -> [{res}]");
                stack.push_value(res.into());
            }
            I64_ADD => {
                let v1: i64 = stack.pop_value(ValType::NumType(NumType::I64)).into();
                let v2: i64 = stack.pop_value(ValType::NumType(NumType::I64)).into();
                let res = v1.wrapping_add(v2);

                trace!("Instruction: i64.add [{v1} {v2}] -> [{res}]");
                stack.push_value(res.into());
            }
            I64_SUB => {
                let v2: i64 = stack.pop_value(ValType::NumType(NumType::I64)).into();
                let v1: i64 = stack.pop_value(ValType::NumType(NumType::I64)).into();
                let res = v1.wrapping_sub(v2);

                trace!("Instruction: i64.sub [{v1} {v2}] -> [{res}]");
                stack.push_value(res.into());
            }
            I64_MUL => {
                let v1: i64 = stack.pop_value(ValType::NumType(NumType::I64)).into();
                let v2: i64 = stack.pop_value(ValType::NumType(NumType::I64)).into();
                let res = v1.wrapping_mul(v2);

                trace!("Instruction: i64.mul [{v1} {v2}] -> [{res}]");
                stack.push_value(res.into());
            }
            I64_DIV_S => {
                let dividend: i64 = stack.pop_value(ValType::NumType(NumType::I64)).into();
                let divisor: i64 = stack.pop_value(ValType::NumType(NumType::I64)).into();

                if dividend == 0 {
                    return Err(RuntimeError::DivideBy0);
                }
                if divisor == i64::MIN && dividend == -1 {
                    return Err(RuntimeError::UnrepresentableResult);
                }

                let res = divisor / dividend;

                trace!("Instruction: i64.div_s [{divisor} {dividend}] -> [{res}]");
                stack.push_value(res.into());
            }
            I64_DIV_U => {
                let dividend: i64 = stack.pop_value(ValType::NumType(NumType::I64)).into();
                let divisor: i64 = stack.pop_value(ValType::NumType(NumType::I64)).into();

                let dividend = dividend as u64;
                let divisor = divisor as u64;

                if dividend == 0 {
                    return Err(RuntimeError::DivideBy0);
                }

                let res = (divisor / dividend) as i64;

                trace!("Instruction: i64.div_u [{divisor} {dividend}] -> [{res}]");
                stack.push_value(res.into());
            }
            I64_REM_S => {
                let dividend: i64 = stack.pop_value(ValType::NumType(NumType::I64)).into();
                let divisor: i64 = stack.pop_value(ValType::NumType(NumType::I64)).into();

                if dividend == 0 {
                    return Err(RuntimeError::DivideBy0);
                }

                let res = divisor.checked_rem(dividend);
                let res = res.unwrap_or_default();

                trace!("Instruction: i64.rem_s [{divisor} {dividend}] -> [{res}]");
                stack.push_value(res.into());
            }
            I64_REM_U => {
                let dividend: i64 = stack.pop_value(ValType::NumType(NumType::I64)).into();
                let divisor: i64 = stack.pop_value(ValType::NumType(NumType::I64)).into();

                let dividend = dividend as u64;
                let divisor = divisor as u64;

                if dividend == 0 {
                    return Err(RuntimeError::DivideBy0);
                }

                let res = (divisor % dividend) as i64;

                trace!("Instruction: i64.rem_u [{divisor} {dividend}] -> [{res}]");
                stack.push_value(res.into());
            }
            I64_AND => {
                let v2: i64 = stack.pop_value(ValType::NumType(NumType::I64)).into();
                let v1: i64 = stack.pop_value(ValType::NumType(NumType::I64)).into();

                let res = v1 & v2;

                trace!("Instruction: i64.and [{v1} {v2}] -> [{res}]");
                stack.push_value(res.into());
            }
            I64_OR => {
                let v2: i64 = stack.pop_value(ValType::NumType(NumType::I64)).into();
                let v1: i64 = stack.pop_value(ValType::NumType(NumType::I64)).into();

                let res = v1 | v2;

                trace!("Instruction: i64.or [{v1} {v2}] -> [{res}]");
                stack.push_value(res.into());
            }
            I64_XOR => {
                let v2: i64 = stack.pop_value(ValType::NumType(NumType::I64)).into();
                let v1: i64 = stack.pop_value(ValType::NumType(NumType::I64)).into();

                let res = v1 ^ v2;

                trace!("Instruction: i64.xor [{v1} {v2}] -> [{res}]");
                stack.push_value(res.into());
            }
            I64_SHL => {
                let v2: i64 = stack.pop_value(ValType::NumType(NumType::I64)).into();
                let v1: i64 = stack.pop_value(ValType::NumType(NumType::I64)).into();

                let res = v1.wrapping_shl((v2 & 63) as u32);

                trace!("Instruction: i64.shl [{v1} {v2}] -> [{res}]");
                stack.push_value(res.into());
            }
            I64_SHR_S => {
                let v2: i64 = stack.pop_value(ValType::NumType(NumType::I64)).into();
                let v1: i64 = stack.pop_value(ValType::NumType(NumType::I64)).into();

                let res = v1.wrapping_shr((v2 & 63) as u32);

                trace!("Instruction: i64.shr_s [{v1} {v2}] -> [{res}]");
                stack.push_value(res.into());
            }
            I64_SHR_U => {
                let v2: i64 = stack.pop_value(ValType::NumType(NumType::I64)).into();
                let v1: i64 = stack.pop_value(ValType::NumType(NumType::I64)).into();

                let res = (v1 as u64).wrapping_shr((v2 & 63) as u32);

                trace!("Instruction: i64.shr_u [{v1} {v2}] -> [{res}]");
                stack.push_value(res.into());
            }
            I64_ROTL => {
                let v2: i64 = stack.pop_value(ValType::NumType(NumType::I64)).into();
                let v1: i64 = stack.pop_value(ValType::NumType(NumType::I64)).into();

                let res = v1.rotate_left((v2 & 63) as u32);

                trace!("Instruction: i64.rotl [{v1} {v2}] -> [{res}]");
                stack.push_value(res.into());
            }
            I64_ROTR => {
                let v2: i64 = stack.pop_value(ValType::NumType(NumType::I64)).into();
                let v1: i64 = stack.pop_value(ValType::NumType(NumType::I64)).into();

                let res = v1.rotate_right((v2 & 63) as u32);

                trace!("Instruction: i64.rotr [{v1} {v2}] -> [{res}]");
                stack.push_value(res.into());
            }
            I32_REM_U => {
                let dividend: i32 = stack.pop_value(ValType::NumType(NumType::I32)).into();
                let divisor: i32 = stack.pop_value(ValType::NumType(NumType::I32)).into();

                let dividend = dividend as u32;
                let divisor = divisor as u32;

                if dividend == 0 {
                    return Err(RuntimeError::DivideBy0);
                }

                let res = divisor.checked_rem(dividend);
                let res = res.unwrap_or_default() as i32;

                trace!("Instruction: i32.rem_u [{divisor} {dividend}] -> [{res}]");
                stack.push_value(res.into());
            }
            I32_AND => {
                let v1: i32 = stack.pop_value(ValType::NumType(NumType::I32)).into();
                let v2: i32 = stack.pop_value(ValType::NumType(NumType::I32)).into();
                let res = v1 & v2;

                trace!("Instruction: i32.and [{v1} {v2}] -> [{res}]");
                stack.push_value(res.into());
            }
            I32_OR => {
                let v1: i32 = stack.pop_value(ValType::NumType(NumType::I32)).into();
                let v2: i32 = stack.pop_value(ValType::NumType(NumType::I32)).into();
                let res = v1 | v2;

                trace!("Instruction: i32.or [{v1} {v2}] -> [{res}]");
                stack.push_value(res.into());
            }
            I32_XOR => {
                let v1: i32 = stack.pop_value(ValType::NumType(NumType::I32)).into();
                let v2: i32 = stack.pop_value(ValType::NumType(NumType::I32)).into();
                let res = v1 ^ v2;

                trace!("Instruction: i32.xor [{v1} {v2}] -> [{res}]");
                stack.push_value(res.into());
            }
            I32_SHL => {
                let v1: i32 = stack.pop_value(ValType::NumType(NumType::I32)).into();
                let v2: i32 = stack.pop_value(ValType::NumType(NumType::I32)).into();
                let res = v2.wrapping_shl(v1 as u32);

                trace!("Instruction: i32.shl [{v2} {v1}] -> [{res}]");
                stack.push_value(res.into());
            }
            I32_SHR_S => {
                let v1: i32 = stack.pop_value(ValType::NumType(NumType::I32)).into();
                let v2: i32 = stack.pop_value(ValType::NumType(NumType::I32)).into();

                let res = v2.wrapping_shr(v1 as u32);

                trace!("Instruction: i32.shr_s [{v2} {v1}] -> [{res}]");
                stack.push_value(res.into());
            }
            I32_SHR_U => {
                let v1: i32 = stack.pop_value(ValType::NumType(NumType::I32)).into();
                let v2: i32 = stack.pop_value(ValType::NumType(NumType::I32)).into();

                let res = (v2 as u32).wrapping_shr(v1 as u32) as i32;

                trace!("Instruction: i32.shr_u [{v2} {v1}] -> [{res}]");
                stack.push_value(res.into());
            }
            I32_ROTL => {
                let v1: i32 = stack.pop_value(ValType::NumType(NumType::I32)).into();
                let v2: i32 = stack.pop_value(ValType::NumType(NumType::I32)).into();

                let res = v2.rotate_left(v1 as u32);

                trace!("Instruction: i32.rotl [{v2} {v1}] -> [{res}]");
                stack.push_value(res.into());
            }
            I32_ROTR => {
                let v1: i32 = stack.pop_value(ValType::NumType(NumType::I32)).into();
                let v2: i32 = stack.pop_value(ValType::NumType(NumType::I32)).into();

                let res = v2.rotate_right(v1 as u32);

                trace!("Instruction: i32.rotr [{v2} {v1}] -> [{res}]");
                stack.push_value(res.into());
            }

            F32_ABS => {
                let v1: value::F32 = stack.pop_value(ValType::NumType(NumType::F32)).into();
                let res: value::F32 = v1.abs();

                trace!("Instruction: f32.abs [{v1}] -> [{res}]");
                stack.push_value(res.into());
            }
            F32_NEG => {
                let v1: value::F32 = stack.pop_value(ValType::NumType(NumType::F32)).into();
                let res: value::F32 = v1.neg();

                trace!("Instruction: f32.neg [{v1}] -> [{res}]");
                stack.push_value(res.into());
            }
            F32_CEIL => {
                let v1: value::F32 = stack.pop_value(ValType::NumType(NumType::F32)).into();
                let res: value::F32 = v1.ceil();

                trace!("Instruction: f32.ceil [{v1}] -> [{res}]");
                stack.push_value(res.into());
            }
            F32_FLOOR => {
                let v1: value::F32 = stack.pop_value(ValType::NumType(NumType::F32)).into();
                let res: value::F32 = v1.floor();

                trace!("Instruction: f32.floor [{v1}] -> [{res}]");
                stack.push_value(res.into());
            }
            F32_TRUNC => {
                let v1: value::F32 = stack.pop_value(ValType::NumType(NumType::F32)).into();
                let res: value::F32 = v1.trunc();

                trace!("Instruction: f32.trunc [{v1}] -> [{res}]");
                stack.push_value(res.into());
            }
            F32_NEAREST => {
                let v1: value::F32 = stack.pop_value(ValType::NumType(NumType::F32)).into();
                let res: value::F32 = v1.nearest();

                trace!("Instruction: f32.nearest [{v1}] -> [{res}]");
                stack.push_value(res.into());
            }
            F32_SQRT => {
                let v1: value::F32 = stack.pop_value(ValType::NumType(NumType::F32)).into();
                let res: value::F32 = v1.sqrt();

                trace!("Instruction: f32.sqrt [{v1}] -> [{res}]");
                stack.push_value(res.into());
            }
            F32_ADD => {
                let v2: value::F32 = stack.pop_value(ValType::NumType(NumType::F32)).into();
                let v1: value::F32 = stack.pop_value(ValType::NumType(NumType::F32)).into();
                let res: value::F32 = v1 + v2;

                trace!("Instruction: f32.add [{v1} {v2}] -> [{res}]");
                stack.push_value(res.into());
            }
            F32_SUB => {
                let v2: value::F32 = stack.pop_value(ValType::NumType(NumType::F32)).into();
                let v1: value::F32 = stack.pop_value(ValType::NumType(NumType::F32)).into();
                let res: value::F32 = v1 - v2;

                trace!("Instruction: f32.sub [{v1} {v2}] -> [{res}]");
                stack.push_value(res.into());
            }
            F32_MUL => {
                let v2: value::F32 = stack.pop_value(ValType::NumType(NumType::F32)).into();
                let v1: value::F32 = stack.pop_value(ValType::NumType(NumType::F32)).into();
                let res: value::F32 = v1 * v2;

                trace!("Instruction: f32.mul [{v1} {v2}] -> [{res}]");
                stack.push_value(res.into());
            }
            F32_DIV => {
                let v2: value::F32 = stack.pop_value(ValType::NumType(NumType::F32)).into();
                let v1: value::F32 = stack.pop_value(ValType::NumType(NumType::F32)).into();
                let res: value::F32 = v1 / v2;

                trace!("Instruction: f32.div [{v1} {v2}] -> [{res}]");
                stack.push_value(res.into());
            }
            F32_MIN => {
                let v2: value::F32 = stack.pop_value(ValType::NumType(NumType::F32)).into();
                let v1: value::F32 = stack.pop_value(ValType::NumType(NumType::F32)).into();
                let res: value::F32 = v1.min(v2);

                trace!("Instruction: f32.min [{v1} {v2}] -> [{res}]");
                stack.push_value(res.into());
            }
            F32_MAX => {
                let v2: value::F32 = stack.pop_value(ValType::NumType(NumType::F32)).into();
                let v1: value::F32 = stack.pop_value(ValType::NumType(NumType::F32)).into();
                let res: value::F32 = v1.max(v2);

                trace!("Instruction: f32.max [{v1} {v2}] -> [{res}]");
                stack.push_value(res.into());
            }
            F32_COPYSIGN => {
                let v2: value::F32 = stack.pop_value(ValType::NumType(NumType::F32)).into();
                let v1: value::F32 = stack.pop_value(ValType::NumType(NumType::F32)).into();
                let res: value::F32 = v1.copysign(v2);

                trace!("Instruction: f32.copysign [{v1} {v2}] -> [{res}]");
                stack.push_value(res.into());
            }

            F64_ABS => {
                let v1: value::F64 = stack.pop_value(ValType::NumType(NumType::F64)).into();
                let res: value::F64 = v1.abs();

                trace!("Instruction: f64.abs [{v1}] -> [{res}]");
                stack.push_value(res.into());
            }
            F64_NEG => {
                let v1: value::F64 = stack.pop_value(ValType::NumType(NumType::F64)).into();
                let res: value::F64 = v1.neg();

                trace!("Instruction: f64.neg [{v1}] -> [{res}]");
                stack.push_value(res.into());
            }
            F64_CEIL => {
                let v1: value::F64 = stack.pop_value(ValType::NumType(NumType::F64)).into();
                let res: value::F64 = v1.ceil();

                trace!("Instruction: f64.ceil [{v1}] -> [{res}]");
                stack.push_value(res.into());
            }
            F64_FLOOR => {
                let v1: value::F64 = stack.pop_value(ValType::NumType(NumType::F64)).into();
                let res: value::F64 = v1.floor();

                trace!("Instruction: f64.floor [{v1}] -> [{res}]");
                stack.push_value(res.into());
            }
            F64_TRUNC => {
                let v1: value::F64 = stack.pop_value(ValType::NumType(NumType::F64)).into();
                let res: value::F64 = v1.trunc();

                trace!("Instruction: f64.trunc [{v1}] -> [{res}]");
                stack.push_value(res.into());
            }
            F64_NEAREST => {
                let v1: value::F64 = stack.pop_value(ValType::NumType(NumType::F64)).into();
                let res: value::F64 = v1.nearest();

                trace!("Instruction: f64.nearest [{v1}] -> [{res}]");
                stack.push_value(res.into());
            }
            F64_SQRT => {
                let v1: value::F64 = stack.pop_value(ValType::NumType(NumType::F64)).into();
                let res: value::F64 = v1.sqrt();

                trace!("Instruction: f64.sqrt [{v1}] -> [{res}]");
                stack.push_value(res.into());
            }
            F64_ADD => {
                let v2: value::F64 = stack.pop_value(ValType::NumType(NumType::F64)).into();
                let v1: value::F64 = stack.pop_value(ValType::NumType(NumType::F64)).into();
                let res: value::F64 = v1 + v2;

                trace!("Instruction: f64.add [{v1} {v2}] -> [{res}]");
                stack.push_value(res.into());
            }
            F64_SUB => {
                let v2: value::F64 = stack.pop_value(ValType::NumType(NumType::F64)).into();
                let v1: value::F64 = stack.pop_value(ValType::NumType(NumType::F64)).into();
                let res: value::F64 = v1 - v2;

                trace!("Instruction: f64.sub [{v1} {v2}] -> [{res}]");
                stack.push_value(res.into());
            }
            F64_MUL => {
                let v2: value::F64 = stack.pop_value(ValType::NumType(NumType::F64)).into();
                let v1: value::F64 = stack.pop_value(ValType::NumType(NumType::F64)).into();
                let res: value::F64 = v1 * v2;

                trace!("Instruction: f64.mul [{v1} {v2}] -> [{res}]");
                stack.push_value(res.into());
            }
            F64_DIV => {
                let v2: value::F64 = stack.pop_value(ValType::NumType(NumType::F64)).into();
                let v1: value::F64 = stack.pop_value(ValType::NumType(NumType::F64)).into();
                let res: value::F64 = v1 / v2;

                trace!("Instruction: f64.div [{v1} {v2}] -> [{res}]");
                stack.push_value(res.into());
            }
            F64_MIN => {
                let v2: value::F64 = stack.pop_value(ValType::NumType(NumType::F64)).into();
                let v1: value::F64 = stack.pop_value(ValType::NumType(NumType::F64)).into();
                let res: value::F64 = v1.min(v2);

                trace!("Instruction: f64.min [{v1} {v2}] -> [{res}]");
                stack.push_value(res.into());
            }
            F64_MAX => {
                let v2: value::F64 = stack.pop_value(ValType::NumType(NumType::F64)).into();
                let v1: value::F64 = stack.pop_value(ValType::NumType(NumType::F64)).into();
                let res: value::F64 = v1.max(v2);

                trace!("Instruction: f64.max [{v1} {v2}] -> [{res}]");
                stack.push_value(res.into());
            }
            F64_COPYSIGN => {
                let v2: value::F64 = stack.pop_value(ValType::NumType(NumType::F64)).into();
                let v1: value::F64 = stack.pop_value(ValType::NumType(NumType::F64)).into();
                let res: value::F64 = v1.copysign(v2);

                trace!("Instruction: f64.copysign [{v1} {v2}] -> [{res}]");
                stack.push_value(res.into());
            }
            I32_WRAP_I64 => {
                let v: i64 = stack.pop_value(ValType::NumType(NumType::I64)).into();
                let res: i32 = v as i32;

                trace!("Instruction: i32.wrap_i64 [{v}] -> [{res}]");
                stack.push_value(res.into());
            }
            I32_TRUNC_F32_S => {
                let v: value::F32 = stack.pop_value(ValType::NumType(NumType::F32)).into();
                if v.is_infinity() {
                    return Err(RuntimeError::UnrepresentableResult);
                }
                if v.is_nan() {
                    return Err(RuntimeError::BadConversionToInteger);
                }
                if v >= value::F32(2147483648.0) || v <= value::F32(-2147483904.0) {
                    return Err(RuntimeError::UnrepresentableResult);
                }

                let res: i32 = v.as_i32();

                trace!("Instruction: i32.trunc_f32_s [{v:.7}] -> [{res}]");
                stack.push_value(res.into());
            }
            I32_TRUNC_F32_U => {
                let v: value::F32 = stack.pop_value(ValType::NumType(NumType::F32)).into();
                if v.is_infinity() {
                    return Err(RuntimeError::UnrepresentableResult);
                }
                if v.is_nan() {
                    return Err(RuntimeError::BadConversionToInteger);
                }
                if v >= value::F32(4294967296.0) || v <= value::F32(-1.0) {
                    return Err(RuntimeError::UnrepresentableResult);
                }

                let res: i32 = v.as_u32() as i32;

                trace!("Instruction: i32.trunc_f32_u [{v:.7}] -> [{res}]");
                stack.push_value(res.into());
            }

            I32_TRUNC_F64_S => {
                let v: value::F64 = stack.pop_value(ValType::NumType(NumType::F64)).into();
                if v.is_infinity() {
                    return Err(RuntimeError::UnrepresentableResult);
                }
                if v.is_nan() {
                    return Err(RuntimeError::BadConversionToInteger);
                }
                if v >= value::F64(2147483648.0) || v <= value::F64(-2147483649.0) {
                    return Err(RuntimeError::UnrepresentableResult);
                }

                let res: i32 = v.as_i32();

                trace!("Instruction: i32.trunc_f64_s [{v:.7}] -> [{res}]");
                stack.push_value(res.into());
            }
            I32_TRUNC_F64_U => {
                let v: value::F64 = stack.pop_value(ValType::NumType(NumType::F64)).into();
                if v.is_infinity() {
                    return Err(RuntimeError::UnrepresentableResult);
                }
                if v.is_nan() {
                    return Err(RuntimeError::BadConversionToInteger);
                }
                if v >= value::F64(4294967296.0) || v <= value::F64(-1.0) {
                    return Err(RuntimeError::UnrepresentableResult);
                }

                let res: i32 = v.as_u32() as i32;

                trace!("Instruction: i32.trunc_f32_u [{v:.7}] -> [{res}]");
                stack.push_value(res.into());
            }

            I64_EXTEND_I32_S => {
                let v: i32 = stack.pop_value(ValType::NumType(NumType::I32)).into();

                let res: i64 = v as i64;

                trace!("Instruction: i64.extend_i32_s [{v}] -> [{res}]");
                stack.push_value(res.into());
            }

            I64_EXTEND_I32_U => {
                let v: i32 = stack.pop_value(ValType::NumType(NumType::I32)).into();

                let res: i64 = v as u32 as i64;

                trace!("Instruction: i64.extend_i32_u [{v}] -> [{res}]");
                stack.push_value(res.into());
            }

            I64_TRUNC_F32_S => {
                let v: value::F32 = stack.pop_value(ValType::NumType(NumType::F32)).into();
                if v.is_infinity() {
                    return Err(RuntimeError::UnrepresentableResult);
                }
                if v.is_nan() {
                    return Err(RuntimeError::BadConversionToInteger);
                }
                if v >= value::F32(9223372036854775808.0) || v <= value::F32(-9223373136366403584.0)
                {
                    return Err(RuntimeError::UnrepresentableResult);
                }

                let res: i64 = v.as_i64();

                trace!("Instruction: i64.trunc_f32_s [{v:.7}] -> [{res}]");
                stack.push_value(res.into());
            }
            I64_TRUNC_F32_U => {
                let v: value::F32 = stack.pop_value(ValType::NumType(NumType::F32)).into();
                if v.is_infinity() {
                    return Err(RuntimeError::UnrepresentableResult);
                }
                if v.is_nan() {
                    return Err(RuntimeError::BadConversionToInteger);
                }
                if v >= value::F32(18446744073709551616.0) || v <= value::F32(-1.0) {
                    return Err(RuntimeError::UnrepresentableResult);
                }

                let res: i64 = v.as_u64() as i64;

                trace!("Instruction: i64.trunc_f32_u [{v:.7}] -> [{res}]");
                stack.push_value(res.into());
            }

            I64_TRUNC_F64_S => {
                let v: value::F64 = stack.pop_value(ValType::NumType(NumType::F64)).into();
                if v.is_infinity() {
                    return Err(RuntimeError::UnrepresentableResult);
                }
                if v.is_nan() {
                    return Err(RuntimeError::BadConversionToInteger);
                }
                if v >= value::F64(9223372036854775808.0) || v <= value::F64(-9223372036854777856.0)
                {
                    return Err(RuntimeError::UnrepresentableResult);
                }

                let res: i64 = v.as_i64();

                trace!("Instruction: i64.trunc_f64_s [{v:.17}] -> [{res}]");
                stack.push_value(res.into());
            }
            I64_TRUNC_F64_U => {
                let v: value::F64 = stack.pop_value(ValType::NumType(NumType::F64)).into();
                if v.is_infinity() {
                    return Err(RuntimeError::UnrepresentableResult);
                }
                if v.is_nan() {
                    return Err(RuntimeError::BadConversionToInteger);
                }
                if v >= value::F64(18446744073709551616.0) || v <= value::F64(-1.0) {
                    return Err(RuntimeError::UnrepresentableResult);
                }

                let res: i64 = v.as_u64() as i64;

                trace!("Instruction: i64.trunc_f64_u [{v:.17}] -> [{res}]");
                stack.push_value(res.into());
            }
            F32_CONVERT_I32_S => {
                let v: i32 = stack.pop_value(ValType::NumType(NumType::I32)).into();
                let res: value::F32 = value::F32(v as f32);

                trace!("Instruction: f32.convert_i32_s [{v}] -> [{res}]");
                stack.push_value(res.into());
            }
            F32_CONVERT_I32_U => {
                let v: i32 = stack.pop_value(ValType::NumType(NumType::I32)).into();
                let res: value::F32 = value::F32(v as u32 as f32);

                trace!("Instruction: f32.convert_i32_u [{v}] -> [{res}]");
                stack.push_value(res.into());
            }
            F32_CONVERT_I64_S => {
                let v: i64 = stack.pop_value(ValType::NumType(NumType::I64)).into();
                let res: value::F32 = value::F32(v as f32);

                trace!("Instruction: f32.convert_i64_s [{v}] -> [{res}]");
                stack.push_value(res.into());
            }
            F32_CONVERT_I64_U => {
                let v: i64 = stack.pop_value(ValType::NumType(NumType::I64)).into();
                let res: value::F32 = value::F32(v as u64 as f32);

                trace!("Instruction: f32.convert_i64_u [{v}] -> [{res}]");
                stack.push_value(res.into());
            }
            F32_DEMOTE_F64 => {
                let v: value::F64 = stack.pop_value(ValType::NumType(NumType::F64)).into();
                let res: value::F32 = v.as_f32();

                trace!("Instruction: f32.demote_f64 [{v:.17}] -> [{res:.7}]");
                stack.push_value(res.into());
            }
            F64_CONVERT_I32_S => {
                let v: i32 = stack.pop_value(ValType::NumType(NumType::I32)).into();
                let res: value::F64 = value::F64(v as f64);

                trace!("Instruction: f64.convert_i32_s [{v}] -> [{res:.17}]");
                stack.push_value(res.into());
            }
            F64_CONVERT_I32_U => {
                let v: i32 = stack.pop_value(ValType::NumType(NumType::I32)).into();
                let res: value::F64 = value::F64(v as u32 as f64);

                trace!("Instruction: f64.convert_i32_u [{v}] -> [{res:.17}]");
                stack.push_value(res.into());
            }
            F64_CONVERT_I64_S => {
                let v: i64 = stack.pop_value(ValType::NumType(NumType::I64)).into();
                let res: value::F64 = value::F64(v as f64);

                trace!("Instruction: f64.convert_i64_s [{v}] -> [{res:.17}]");
                stack.push_value(res.into());
            }
            F64_CONVERT_I64_U => {
                let v: i64 = stack.pop_value(ValType::NumType(NumType::I64)).into();
                let res: value::F64 = value::F64(v as u64 as f64);

                trace!("Instruction: f64.convert_i64_u [{v}] -> [{res:.17}]");
                stack.push_value(res.into());
            }
            F64_PROMOTE_F32 => {
                let v: value::F32 = stack.pop_value(ValType::NumType(NumType::F32)).into();
                let res: value::F64 = v.as_f32();

                trace!("Instruction: f64.promote_f32 [{v:.7}] -> [{res:.17}]");
                stack.push_value(res.into());
            }
            I32_REINTERPRET_F32 => {
                let v: value::F32 = stack.pop_value(ValType::NumType(NumType::F32)).into();
                let res: i32 = v.reinterpret_as_i32();

                trace!("Instruction: i32.reinterpret_f32 [{v:.7}] -> [{res}]");
                stack.push_value(res.into());
            }
            I64_REINTERPRET_F64 => {
                let v: value::F64 = stack.pop_value(ValType::NumType(NumType::F64)).into();
                let res: i64 = v.reinterpret_as_i64();

                trace!("Instruction: i64.reinterpret_f64 [{v:.17}] -> [{res}]");
                stack.push_value(res.into());
            }
            F32_REINTERPRET_I32 => {
                let v1: i32 = stack.pop_value(ValType::NumType(NumType::I32)).into();
                let res: value::F32 = value::F32::from_bits(v1 as u32);

                trace!("Instruction: f32.reinterpret_i32 [{v1}] -> [{res:.7}]");
                stack.push_value(res.into());
            }
            F64_REINTERPRET_I64 => {
                let v1: i64 = stack.pop_value(ValType::NumType(NumType::I64)).into();
                let res: value::F64 = value::F64::from_bits(v1 as u64);

                trace!("Instruction: f64.reinterpret_i64 [{v1}] -> [{res:.17}]");
                stack.push_value(res.into());
            }
            REF_NULL => {
                let reftype = RefType::read_unvalidated(wasm);

                stack.push_value(Value::Ref(reftype.to_null_ref()));
                trace!("Instruction: ref.null '{:?}' -> [{:?}]", reftype, reftype);
            }
            REF_IS_NULL => {
                let rref = stack.pop_unknown_ref();
                let is_null = match rref {
                    Ref::Extern(rref) => rref.addr.is_none(),
                    Ref::Func(rref) => rref.addr.is_none(),
                };

                let res = if is_null { 1 } else { 0 };
                trace!("Instruction: ref.is_null [{}] -> [{}]", rref, res);
                stack.push_value(Value::I32(res));
            }
            // https://webassembly.github.io/spec/core/exec/instructions.html#xref-syntax-instructions-syntax-instr-ref-mathsf-ref-func-x
            REF_FUNC => {
                let func_idx = wasm.read_var_u32().unwrap_validated() as FuncIdx;
                stack.push_value(Value::Ref(Ref::Func(FuncAddr::new(Some(func_idx)))));
            }
            FC_EXTENSIONS => {
                // Should we call instruction hook here as well? Multibyte instruction
                let second_instr_byte = wasm.read_u8().unwrap_validated();

                use crate::core::reader::types::opcode::fc_extensions::*;
                match second_instr_byte {
                    I32_TRUNC_SAT_F32_S => {
                        let v1: value::F32 = stack.pop_value(ValType::NumType(NumType::F32)).into();
                        let res = {
                            if v1.is_nan() {
                                0
                            } else if v1.is_negative_infinity() {
                                i32::MIN
                            } else if v1.is_infinity() {
                                i32::MAX
                            } else {
                                v1.as_i32()
                            }
                        };

                        trace!("Instruction: i32.trunc_sat_f32_s [{v1}] -> [{res}]");
                        stack.push_value(res.into());
                    }
                    I32_TRUNC_SAT_F32_U => {
                        let v1: value::F32 = stack.pop_value(ValType::NumType(NumType::F32)).into();
                        let res = {
                            if v1.is_nan() || v1.is_negative_infinity() {
                                0
                            } else if v1.is_infinity() {
                                u32::MAX as i32
                            } else {
                                v1.as_u32() as i32
                            }
                        };

                        trace!("Instruction: i32.trunc_sat_f32_u [{v1}] -> [{res}]");
                        stack.push_value(res.into());
                    }
                    I32_TRUNC_SAT_F64_S => {
                        let v1: value::F64 = stack.pop_value(ValType::NumType(NumType::F64)).into();
                        let res = {
                            if v1.is_nan() {
                                0
                            } else if v1.is_negative_infinity() {
                                i32::MIN
                            } else if v1.is_infinity() {
                                i32::MAX
                            } else {
                                v1.as_i32()
                            }
                        };

                        trace!("Instruction: i32.trunc_sat_f64_s [{v1}] -> [{res}]");
                        stack.push_value(res.into());
                    }
                    I32_TRUNC_SAT_F64_U => {
                        let v1: value::F64 = stack.pop_value(ValType::NumType(NumType::F64)).into();
                        let res = {
                            if v1.is_nan() || v1.is_negative_infinity() {
                                0
                            } else if v1.is_infinity() {
                                u32::MAX as i32
                            } else {
                                v1.as_u32() as i32
                            }
                        };

                        trace!("Instruction: i32.trunc_sat_f64_u [{v1}] -> [{res}]");
                        stack.push_value(res.into());
                    }
                    I64_TRUNC_SAT_F32_S => {
                        let v1: value::F32 = stack.pop_value(ValType::NumType(NumType::F32)).into();
                        let res = {
                            if v1.is_nan() {
                                0
                            } else if v1.is_negative_infinity() {
                                i64::MIN
                            } else if v1.is_infinity() {
                                i64::MAX
                            } else {
                                v1.as_i64()
                            }
                        };

                        trace!("Instruction: i64.trunc_sat_f32_s [{v1}] -> [{res}]");
                        stack.push_value(res.into());
                    }
                    I64_TRUNC_SAT_F32_U => {
                        let v1: value::F32 = stack.pop_value(ValType::NumType(NumType::F32)).into();
                        let res = {
                            if v1.is_nan() || v1.is_negative_infinity() {
                                0
                            } else if v1.is_infinity() {
                                u64::MAX as i64
                            } else {
                                v1.as_u64() as i64
                            }
                        };

                        trace!("Instruction: i64.trunc_sat_f32_u [{v1}] -> [{res}]");
                        stack.push_value(res.into());
                    }
                    I64_TRUNC_SAT_F64_S => {
                        let v1: value::F64 = stack.pop_value(ValType::NumType(NumType::F64)).into();
                        let res = {
                            if v1.is_nan() {
                                0
                            } else if v1.is_negative_infinity() {
                                i64::MIN
                            } else if v1.is_infinity() {
                                i64::MAX
                            } else {
                                v1.as_i64()
                            }
                        };

                        trace!("Instruction: i64.trunc_sat_f64_s [{v1}] -> [{res}]");
                        stack.push_value(res.into());
                    }
                    I64_TRUNC_SAT_F64_U => {
                        let v1: value::F64 = stack.pop_value(ValType::NumType(NumType::F64)).into();
                        let res = {
                            if v1.is_nan() || v1.is_negative_infinity() {
                                0
                            } else if v1.is_infinity() {
                                u64::MAX as i64
                            } else {
                                v1.as_u64() as i64
                            }
                        };

                        trace!("Instruction: i64.trunc_sat_f64_u [{v1}] -> [{res}]");
                        stack.push_value(res.into());
                    }
                    // See https://webassembly.github.io/bulk-memory-operations/core/exec/instructions.html#xref-syntax-instructions-syntax-instr-memory-mathsf-memory-init-x
                    // Copy a region from a data segment into memory
                    MEMORY_INIT => {
                        //  mappings:
                        //      n => number of bytes to copy
                        //      s => starting pointer in the data segment
                        //      d => destination address to copy to
                        let data_idx = wasm.read_var_u32().unwrap_validated() as DataIdx;
                        let data_init_len = modules[*current_module_idx]
                            .store
                            .data
                            .get(data_idx)
                            .unwrap()
                            .data
                            .len();
                        let mem_idx = wasm.read_u8().unwrap_validated() as usize;
                        let mem = modules[*current_module_idx]
                            .store
                            .mems
                            .get(mem_idx)
                            .unwrap_validated();
                        let n: i32 = stack.pop_value(ValType::NumType(NumType::I32)).into();
                        let s: i32 = stack.pop_value(ValType::NumType(NumType::I32)).into();
                        let d: i32 = stack.pop_value(ValType::NumType(NumType::I32)).into();

                        let final_src_offset = (n as usize)
                            .checked_add(s as usize)
                            .filter(|&res| res <= data_init_len)
                            .ok_or(RuntimeError::MemoryAccessOutOfBounds)?;

                        let final_dst_offset = (n as usize)
                            .checked_add(d as usize)
                            .filter(|&res| res <= mem.data.len())
                            .ok_or(RuntimeError::MemoryAccessOutOfBounds)?;

                        let data = &modules[*current_module_idx]
                            .store
                            .data
                            .get(data_idx)
                            .unwrap()
                            .data[(s as usize)..final_src_offset];
                        modules[*current_module_idx]
                            .store
                            .mems
                            .get_mut(mem_idx)
                            .unwrap_validated()
                            .data
                            .get_mut(d as usize..final_dst_offset)
                            .unwrap_validated()
                            .copy_from_slice(data);

                        trace!("Instruction: memory.init");
                    }
                    DATA_DROP => {
                        // Here is debatable
                        // If we were to be on par with the spec we'd have to use a DataInst struct
                        // But since memory.init is specifically made for Passive data segments
                        // I thought that using DataMode would be better because we can see if the
                        // data segment is passive or active

                        // Also, we should set data to null here (empty), which we do using an empty init vec
                        let data_idx = wasm.read_var_u32().unwrap_validated() as DataIdx;
                        modules[*current_module_idx].store.data[data_idx] =
                            DataInst { data: Vec::new() };
                    }
                    // See https://webassembly.github.io/bulk-memory-operations/core/exec/instructions.html#xref-syntax-instructions-syntax-instr-memory-mathsf-memory-copy
                    MEMORY_COPY => {
                        //  mappings:
                        //      n => number of bytes to copy
                        //      s => source address to copy from
                        //      d => destination address to copy to
                        let (dst, src) = (
                            wasm.read_u8().unwrap_validated() as usize,
                            wasm.read_u8().unwrap_validated() as usize,
                        );
                        let n: i32 = stack.pop_value(ValType::NumType(NumType::I32)).into();
                        let s: i32 = stack.pop_value(ValType::NumType(NumType::I32)).into();
                        let d: i32 = stack.pop_value(ValType::NumType(NumType::I32)).into();

                        let len_src = modules[*current_module_idx]
                            .store
                            .mems
                            .get(src)
                            .unwrap_validated()
                            .data
                            .len();
                        let final_src_offset = (n as usize)
                            .checked_add(s as usize)
                            .filter(|&res| res <= len_src)
                            .ok_or(RuntimeError::MemoryAccessOutOfBounds)?;

                        let len_dest = modules[*current_module_idx]
                            .store
                            .mems
                            .get(dst)
                            .unwrap_validated()
                            .data
                            .len();
                        // let final_dst_offset =
                        (n as usize)
                            .checked_add(d as usize)
                            .filter(|&res| res <= len_dest)
                            .ok_or(RuntimeError::MemoryAccessOutOfBounds)?;

                        if dst == src {
                            // we copy from memory X to memory X
                            let mem = modules[*current_module_idx]
                                .store
                                .mems
                                .get_mut(src)
                                .unwrap_validated();
                            mem.data
                                .copy_within(s as usize..final_src_offset, d as usize);
                        } else {
                            // we copy from one memory to another
                            use core::cmp::Ordering::*;
                            let (src_mem, dst_mem) = match dst.cmp(&src) {
                                Greater => {
                                    let (left, right) =
                                        modules[*current_module_idx].store.mems.split_at_mut(dst);
                                    (&left[src], &mut right[0])
                                }
                                Less => {
                                    let (left, right) =
                                        modules[*current_module_idx].store.mems.split_at_mut(src);
                                    (&right[0], &mut left[dst])
                                }
                                Equal => unreachable!(),
                            };
                            dst_mem.data[d as usize..(d + n) as usize]
                                .copy_from_slice(&src_mem.data[s as usize..(s + n) as usize]);
                        }

                        trace!("Instruction: memory.copy");
                    }
                    // See https://webassembly.github.io/bulk-memory-operations/core/exec/instructions.html#xref-syntax-instructions-syntax-instr-memory-mathsf-memory-fill
                    MEMORY_FILL => {
                        //  mappings:
                        //      n => number of bytes to update
                        //      val => the value to set each byte to (must be < 256)
                        //      d => the pointer to the region to update
                        let mem_idx = wasm.read_u8().unwrap_validated() as usize;
                        let mem = modules[*current_module_idx]
                            .store
                            .mems
                            .get(mem_idx)
                            .unwrap_validated();
                        let n: i32 = stack.pop_value(ValType::NumType(NumType::I32)).into();
                        let val: i32 = stack.pop_value(ValType::NumType(NumType::I32)).into();

                        if !(0..=255).contains(&val) {
                            warn!("Value for memory.fill does not fit in a byte ({val})");
                        }

                        let d: i32 = stack.pop_value(ValType::NumType(NumType::I32)).into();

                        let final_dst_offset = (n as usize)
                            .checked_add(d as usize)
                            .filter(|&res| res <= mem.data.len())
                            .ok_or(RuntimeError::MemoryAccessOutOfBounds)?;

<<<<<<< HEAD
                        let data: Vec<u8> = vec![val as u8; (n - d) as usize];
=======
>>>>>>> 50f647d7
                        modules[*current_module_idx]
                            .store
                            .mems
                            .get_mut(mem_idx)
                            .unwrap_validated()
                            .data
                            .get_mut(d as usize..final_dst_offset)
                            .unwrap_validated()
                            .fill(val as u8);

                        trace!("Instruction: memory.fill");
                    }
                    // https://webassembly.github.io/spec/core/exec/instructions.html#xref-syntax-instructions-syntax-instr-table-mathsf-table-init-x-y
                    // https://webassembly.github.io/spec/core/binary/instructions.html#table-instructions
                    // in binary format it seems that elemidx is first ???????
                    // this is ONLY for passive elements
                    TABLE_INIT => {
                        let elem_idx = wasm.read_var_u32().unwrap_validated() as usize;
                        let table_idx = wasm.read_var_u32().unwrap_validated() as usize;

                        let n: i32 = stack.pop_value(ValType::NumType(NumType::I32)).into(); // size
                        let s: i32 = stack.pop_value(ValType::NumType(NumType::I32)).into(); // offset
                        let d: i32 = stack.pop_value(ValType::NumType(NumType::I32)).into(); // dst

                        let tab_len = modules[*current_module_idx]
                            .store
                            .tables
                            .get(table_idx)
                            .unwrap_validated()
                            .len();
                        let tab = modules[*current_module_idx]
                            .store
                            .tables
                            .get_mut(table_idx)
                            .unwrap_validated();

                        let elem_len = if modules[*current_module_idx]
                            .store
                            .passive_elem_indexes
                            .contains(&elem_idx)
                        {
                            modules[*current_module_idx]
                                .store
                                .elements
                                .get(elem_idx)
                                .unwrap_validated()
                                .len()
                        } else {
                            0
                        };

                        trace!(
                            "Instruction: table.init '{}' '{}' [{} {} {}] -> []",
                            elem_idx,
                            table_idx,
                            d,
                            s,
                            n
                        );

                        let final_src_offset = (s as usize)
                            .checked_add(n as usize)
                            .filter(|&res| res <= elem_len)
                            .ok_or(RuntimeError::TableAccessOutOfBounds)?;

                        (d as usize)
                            .checked_add(n as usize)
                            .filter(|&res| res <= tab_len)
                            .ok_or(RuntimeError::TableAccessOutOfBounds)?;

                        let elem = modules[*current_module_idx]
                            .store
                            .elements
                            .get(elem_idx)
                            .unwrap_validated();

                        let dest = &mut tab.elem[d as usize..];
                        let src = &elem.references[s as usize..final_src_offset];
                        dest[..src.len()].copy_from_slice(src);
                    }
                    ELEM_DROP => {
                        let elem_idx = wasm.read_var_u32().unwrap_validated() as usize;

                        // WARN: i'm not sure if this is okay or not
                        modules[*current_module_idx]
                            .store
                            .elements
                            .get_mut(elem_idx)
                            .unwrap_validated()
                            .references = vec![];
                    }
                    // https://webassembly.github.io/spec/core/exec/instructions.html#xref-syntax-instructions-syntax-instr-table-mathsf-table-copy-x-y
                    TABLE_COPY => {
                        let table_x_idx = wasm.read_var_u32().unwrap_validated() as usize;
                        let table_y_idx = wasm.read_var_u32().unwrap_validated() as usize;

                        let tab_x_elem_len = modules[*current_module_idx].store.tables[table_x_idx]
                            .elem
                            .len();
                        let tab_y_elem_len = modules[*current_module_idx].store.tables[table_y_idx]
                            .elem
                            .len();

                        let n: u32 = stack.pop_value(ValType::NumType(NumType::I32)).into(); // size
                        let s: u32 = stack.pop_value(ValType::NumType(NumType::I32)).into(); // source
                        let d: u32 = stack.pop_value(ValType::NumType(NumType::I32)).into(); // destination

                        let src_res = match s.checked_add(n) {
                            Some(res) => {
                                if res > tab_y_elem_len as u32 {
                                    return Err(RuntimeError::TableAccessOutOfBounds);
                                } else {
                                    res as usize
                                }
                            }
                            _ => return Err(RuntimeError::TableAccessOutOfBounds),
                        };

                        let dst_res = match d.checked_add(n) {
                            Some(res) => {
                                if res > tab_x_elem_len as u32 {
                                    return Err(RuntimeError::TableAccessOutOfBounds);
                                } else {
                                    res as usize
                                }
                            }
                            _ => return Err(RuntimeError::TableAccessOutOfBounds),
                        };

                        let dst = table_x_idx;
                        let src = table_y_idx;

                        if table_x_idx == table_y_idx {
                            modules[*current_module_idx].store.tables[table_x_idx]
                                .elem
                                .copy_within(s as usize..src_res, d as usize); // }
                        } else {
                            use core::cmp::Ordering::*;
                            let (src_table, dst_table) = match dst.cmp(&src) {
                                Greater => {
                                    let (left, right) =
                                        modules[*current_module_idx].store.tables.split_at_mut(dst);
                                    (&left[src], &mut right[0])
                                }
                                Less => {
                                    let (left, right) =
                                        modules[*current_module_idx].store.tables.split_at_mut(src);
                                    (&right[0], &mut left[dst])
                                }
                                Equal => unreachable!(),
                            };
                            dst_table.elem[d as usize..dst_res]
                                .copy_from_slice(&src_table.elem[s as usize..src_res]);
                        }

                        trace!(
                            "Instruction: table.copy '{}' '{}' [{} {} {}] -> []",
                            table_x_idx,
                            table_y_idx,
                            d,
                            s,
                            n
                        );
                    }
                    TABLE_GROW => {
                        let table_idx = wasm.read_var_u32().unwrap_validated() as usize;

                        let tab = modules[*current_module_idx]
                            .store
                            .tables
                            .get_mut(table_idx)
                            .unwrap_validated();

                        let sz = tab.elem.len() as u32;

                        let n: u32 = stack.pop_value(ValType::NumType(NumType::I32)).into();
                        let val = stack.pop_unknown_ref();

                        let max = tab.ty.lim.max.unwrap();

                        let final_size = sz.checked_add(n);

                        match final_size {
                            Some(final_size) => {
                                if final_size > max {
                                    stack.push_value(Value::I32(u32::MAX))
                                } else {
                                    tab.elem.extend(vec![val; n as usize]);

                                    stack.push_value(Value::I32(sz));
                                }
                            }
                            _ => stack.push_value(Value::I32(u32::MAX)),
                        }
                    }
                    TABLE_SIZE => {
                        let table_idx = wasm.read_var_u32().unwrap_validated() as usize;

                        let tab = modules[*current_module_idx]
                            .store
                            .tables
                            .get(table_idx)
                            .unwrap_validated();

                        let sz = tab.elem.len() as u32;

                        stack.push_value(Value::I32(sz));

                        trace!("Instruction: table.size '{}' [] -> [{}]", table_idx, sz);
                    }
                    TABLE_FILL => {
                        let table_idx = wasm.read_var_u32().unwrap_validated() as usize;

                        let tab = modules[*current_module_idx]
                            .store
                            .tables
                            .get_mut(table_idx)
                            .unwrap_validated();
                        let ty = tab.ty.et;

                        let n: u32 = stack.pop_value(ValType::NumType(NumType::I32)).into(); // len
                        let val: Ref = stack.pop_value(ValType::RefType(ty)).into();
                        let i: u32 = stack.pop_value(ValType::NumType(NumType::I32)).into(); // dst

                        let end = (i as usize)
                            .checked_add(n as usize)
                            .ok_or(RuntimeError::TableAccessOutOfBounds)?;

                        tab.elem
                            .get_mut(i as usize..end)
                            .ok_or(RuntimeError::TableAccessOutOfBounds)?
                            .fill(val);

                        trace!(
                            "Instruction table.fill '{}' [{} {} {}] -> []",
                            table_idx,
                            i,
                            val,
                            n
                        )
                    }
                    _ => unreachable!(),
                }
            }
            other => {
                trace!("Unknown instruction {other:#x}, skipping..");
            }
        }
    }
    Ok(())
}

//helper function for avoiding code duplication at intraprocedural jumps
fn do_sidetable_control_transfer(
    wasm: &mut WasmReader,
    stack: &mut Stack,
    current_stp: &mut usize,
    current_sidetable: &Sidetable,
) {
    let sidetable_entry = &current_sidetable[*current_stp];

    // TODO fix this corner cutting implementation
    let jump_vals = stack
        .pop_tail_iter(sidetable_entry.valcnt)
        .collect::<Vec<_>>();
    stack.pop_n_values(sidetable_entry.popcnt);

    for val in jump_vals {
        stack.push_value(val);
    }

    *current_stp = (*current_stp as isize + sidetable_entry.delta_stp) as usize;
    wasm.pc = (wasm.pc as isize + sidetable_entry.delta_pc) as usize;
}<|MERGE_RESOLUTION|>--- conflicted
+++ resolved
@@ -2619,10 +2619,6 @@
                             .filter(|&res| res <= mem.data.len())
                             .ok_or(RuntimeError::MemoryAccessOutOfBounds)?;
 
-<<<<<<< HEAD
-                        let data: Vec<u8> = vec![val as u8; (n - d) as usize];
-=======
->>>>>>> 50f647d7
                         modules[*current_module_idx]
                             .store
                             .mems
