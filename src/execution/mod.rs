--- conflicted
+++ resolved
@@ -318,7 +318,6 @@
         Ok(ret)
     }
 
-<<<<<<< HEAD
     pub fn invoke_dynamic_unchecked_return_ty(
         &mut self,
         function_ref: &FunctionRef,
@@ -328,8 +327,15 @@
         let (_module_idx, func_idx) = self.verify_function_ref(function_ref)?;
 
         // -=-= Verification =-=-
-        let func_inst = self.store.funcs.get(func_idx).expect("valid FuncIdx");
-        let func_ty = self.types.get(func_inst.ty).unwrap_validated();
+        let func_inst = self.modules[_module_idx]
+            .store
+            .funcs
+            .get(func_idx)
+            .expect("valid FuncIdx");
+        let func_ty = self.modules[_module_idx]
+            .fn_types
+            .get(func_inst.ty())
+            .unwrap_validated();
 
         // Verify that the given parameters match the function parameters
         let param_types = params.iter().map(|v| v.to_ty()).collect::<Vec<_>>();
@@ -340,20 +346,31 @@
 
         // Prepare a new stack with the locals for the entry function
         let mut stack = Stack::new();
-        let locals = Locals::new(params.into_iter(), func_inst.locals.iter().cloned());
-        stack.push_stackframe(func_idx, func_ty, locals, 0, 0);
-
+        let locals = Locals::new(
+            params.into_iter(),
+            func_inst.try_into_local().unwrap().locals.iter().cloned(),
+        );
+        stack.push_stackframe(_module_idx, func_idx, func_ty, locals, 0, 0);
+
+        let mut current_module_idx = _module_idx;
         // Run the interpreter
         run(
-            self.wasm_bytecode,
-            &self.types,
-            &mut self.store,
+            &mut self.modules,
+            &mut current_module_idx,
+            self.lut.as_ref().ok_or(RuntimeError::UnmetImport)?,
             &mut stack,
             EmptyHookSet,
         )?;
 
-        let func_inst = self.store.funcs.get(func_idx).expect("valid FuncIdx");
-        let func_ty = self.types.get(func_inst.ty).unwrap_validated();
+        let func_inst = self.modules[_module_idx]
+            .store
+            .funcs
+            .get(func_idx)
+            .expect("valid FuncIdx");
+        let func_ty = self.modules[_module_idx]
+            .fn_types
+            .get(func_inst.ty())
+            .unwrap_validated();
 
         // Pop return values from stack
         let return_values = func_ty
@@ -371,7 +388,6 @@
     }
 
     // TODO: replace this with the lookup table when implmenting the linker
-=======
     /// Get the indicies of a module and function by their names.
     ///
     /// # Arguments
@@ -384,7 +400,6 @@
     ///   [RuntimeInstance], and `func_idx` is the internal index of the function inside the module.
     /// - `Err(RuntimeError::ModuleNotFound)`, if the module is not found.
     /// - `Err(RuntimeError::FunctionNotFound`, if the function is not found within the module.
->>>>>>> 05664f73
     fn get_indicies(
         &self,
         module_name: &str,
